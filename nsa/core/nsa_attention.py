import os
from typing import List, Optional

import torch
import torch.nn as nn
import torch.nn.functional as F

from nsa.cache.kv_cache import NSA_KV
from nsa.core.attention_kernels import (
    compressed_attention_fa2,
    compressed_attention_fa2_decode,
    grouped_selection_attention,
    grouped_selection_attention_masked,
    grouped_selection_attention_packed,
    sliding_window_attention_fa2,
    sliding_window_attention_fa2_decode,
)
from nsa.core.block_index import build_block_meta
from nsa.core.compress_pool import avg_pool_phi_rope_kv
from nsa.core.debug import log
from nsa.core.rope import apply_rope
from nsa.core.selection_scorer import (
    compute_pcmp_all,
    map_pcmp_to_pslc_batched,
    select_topn_ranges,
    select_topn_ranges_batched,
    verify_mapping_equivalence,
)
from nsa.kernels.flash_wrappers import attention_bgh


class GateMLP(nn.Module):
    def __init__(self, d_k: int, hidden: Optional[int] = None):
        super().__init__()
        hidden = hidden or max(1, d_k // 2)
        self.fc1 = nn.Linear(d_k, hidden)
        self.fc2 = nn.Linear(hidden, 3)
        # Initialize fc2 with small random values to break symmetry and enable learning
        # Use Xavier uniform with reduced scale to start near uniform but allow differentiation
        nn.init.xavier_uniform_(self.fc2.weight, gain=0.1)
        nn.init.zeros_(self.fc2.bias)  # Keep bias at zero for initial balance
        # Cache environment variables at init to avoid hot path parsing
        self._force_uniform_gate = os.getenv("NSA_FORCE_UNIFORM_GATE", "0").lower() in (
            "1",
            "true",
            "yes",
        )
        self._force_branch = os.getenv("NSA_FORCE_BRANCH")

    def forward(self, q_group_pooled: torch.Tensor, tau: float = 1.0) -> torch.Tensor:
        # Uniform gate override for debugging DDP hangs
        if self._force_uniform_gate:
            one_third = 1.0 / 3.0
            shape = (*q_group_pooled.shape[:-1], 3)
            return torch.full(
                shape, one_third, device=q_group_pooled.device, dtype=q_group_pooled.dtype
            )
        fb = self._force_branch
        if fb:
            fb = fb.strip().lower()
            if fb in ("cmp", "sel", "win"):
                idx = 0 if fb == "cmp" else (1 if fb == "sel" else 2)
                one = torch.zeros(
                    (*q_group_pooled.shape[:-1], 3),
                    device=q_group_pooled.device,
                    dtype=q_group_pooled.dtype,
                )
                one[..., idx] = 1.0
                return one
        x = F.silu(self.fc1(q_group_pooled))
        g = self.fc2(x) / max(tau, 1e-6)
        p = F.softmax(g, dim=-1)
        # Hard one-hot if extremely peaked to avoid numerical drift in ablations/tests
        with torch.no_grad():
            top2 = torch.topk(g, k=2, dim=-1).values
            peaked = (top2[..., 0] - top2[..., 1]) > 50.0
        if peaked.any():
            one_hot = torch.zeros_like(p)
            idx = torch.argmax(g, dim=-1, keepdim=True)
            one_hot.scatter_(-1, idx, 1.0)
            p = torch.where(peaked.unsqueeze(-1), one_hot, p)
        return p


def _compute_gate_stats(gates: torch.Tensor) -> dict:
    """Compute gate health statistics for monitoring.

    Args:
        gates: Gate probabilities [B, S, G, 3] or [B, G, 3]

    Returns:
        Dict with gate statistics: entropy, max_gate, branch_shares
    """
    with torch.no_grad():
        # Flatten to [*, 3] for consistent computation
        original_shape = gates.shape
        gates_flat = gates.view(-1, 3)

        # Gate entropy (should be > 0.5 for healthy mixing)
        entropy = -(gates_flat * (gates_flat + 1e-8).log()).sum(dim=-1)
        mean_entropy = entropy.mean().item()
        min_entropy = entropy.min().item()

        # Max gate value (should be < 0.9 to avoid collapse)
        max_gate = gates_flat.max(dim=-1)[0]
        mean_max_gate = max_gate.mean().item()
        max_max_gate = max_gate.max().item()

        # Branch usage shares (should be balanced)
        branch_shares = gates_flat.mean(dim=0).tolist()  # [cmp, sel, win]

        # Gate collapse detection (entropy < 0.1 and max_gate > 0.95)
        collapsed = (entropy < 0.1) & (max_gate > 0.95)
        collapse_fraction = collapsed.float().mean().item()

        return {
            "entropy_mean": mean_entropy,
            "entropy_min": min_entropy,
            "max_gate_mean": mean_max_gate,
            "max_gate_max": max_max_gate,
            "branch_shares": branch_shares,  # [cmp, sel, win]
            "collapse_fraction": collapse_fraction,
            "total_gates": len(gates_flat),
        }


class NSAAttention(nn.Module):
    """
    Native Sparse Attention (NSA) module (M0 steel-thread).

    Shapes:
    - Input x (prefill): [B,S,dim]; x (decode): [B,1,dim]
    - Heads: n_heads, grouped into n_kv_groups with h_per_group = n_heads // n_kv_groups
    - Projections produce:
      - Q: [B,S,G,h,Dk]
      - K/V per-branch: [B,G,S,D*]

    Returns:
    - out: [B,S,dim] (prefill) or [B,1,dim] (decode)
    - kv: updated NSA_KV caches

    Notes:
    - M0 constraints: SDPA-only, fixed sequence length in tests, deterministic.
    - Masked/packed fast paths are env-gated with `NSA_FORCE_PARITY` fallback.
    """

    def __init__(
        self,
        dim: int,
        n_heads: int,
        n_kv_groups: int,
        d_k: int,
        d_v: int,
        l: int = 32,
        d: int = 16,
        l_sel: int = 64,
        n_sel: int = 16,
        w: int = 512,
        phi: str = "avg",
        gate_hidden: Optional[int] = None,
        gate_temp: float = 1.0,
        rope_impl: str = "llama",
        use_flash: bool = True,
        use_triton_sel: bool = False,
    ) -> None:
        super().__init__()
        assert n_heads % n_kv_groups == 0, "heads must be divisible by kv groups"
        # M0 config validation (PRD enforces divisibility)
        if l % d != 0 or l_sel % d != 0:
            raise ValueError("M0 requires d|l and d|l_sel; set valid block sizes/stride.")
        self.dim = dim
        self.n_heads = n_heads
        self.n_kv_groups = n_kv_groups
        self.h_per_group = n_heads // n_kv_groups
        self.d_k = d_k
        self.d_v = d_v
        self.l = l
        self.d = d
        self.l_sel = l_sel
        self.n_sel = n_sel
        self.w = w
        self.gate_temp = gate_temp
        self.phi_type = (phi or "avg").lower()

        # Gate health tracking for M8 monitoring
        self._last_gate_stats = None
        # M8: Selection length stats for monitoring (updated each forward)
        self._last_sel_stats: Optional[dict] = None

        # M8: Fallback counters for routing monitoring
        self._fallback_counters = {
            "selection_triton_fails": 0,
            "selection_cuda_fails": 0,
            "selection_pack_fails": 0,
            "selection_mask_fails": 0,
            "compressed_fa2_fails": 0,
            "sliding_fa2_fails": 0,
            "total_fallbacks": 0,
        }

        # RoPE scaling and prefill tiling for long-context demos (env-overridable)
        try:
            rs = float(os.getenv("NSA_ROPE_SCALE", "1.0"))
            if not (rs > 0.0) or rs != rs:  # require positive finite
                rs = 1.0
            self.rope_scale = rs
        except ValueError:
            self.rope_scale = 1.0
        try:
            pt = int(os.getenv("NSA_PREFILL_TILE", "0"))
            if pt < 0:
                pt = 0
            self.prefill_tile = pt
        except ValueError:
            self.prefill_tile = 0
        # Projections
        self.W_Q = nn.Linear(dim, n_heads * d_k, bias=False)
        self.W_K_sel = nn.Linear(dim, n_kv_groups * d_k, bias=False)
        self.W_V_sel = nn.Linear(dim, n_kv_groups * d_v, bias=False)
        self.W_K_win = nn.Linear(dim, n_kv_groups * d_k, bias=False)
        self.W_V_win = nn.Linear(dim, n_kv_groups * d_v, bias=False)
        self.W_K_cmp = nn.Linear(dim, n_kv_groups * d_k, bias=False)
        self.W_V_cmp = nn.Linear(dim, n_kv_groups * d_v, bias=False)
        self.out = nn.Linear(n_heads * d_v, dim, bias=False)
        self.gate = GateMLP(d_k, gate_hidden)
        # Default FA-2 usage (can be overridden by env flags)
        self.use_flash_default = use_flash
        # One-time SDPA backend audit flag
        self._sdpa_audited = False
        # Selection Triton toggle (M4)
        self.use_triton_sel = use_triton_sel
        # Cache environment variables to avoid repeated parsing in hot path
        self._cache_env_vars()
        # Optional learnable ϕ via depthwise Conv1d over time with kernel l and stride d
        # Initialize to average pooling for parity with M0
        self.phi_k_conv: Optional[nn.Conv1d]
        self.phi_v_conv: Optional[nn.Conv1d]
        if self.phi_type == "mlp":
            self.phi_k_conv = nn.Conv1d(
                self.d_k, self.d_k, kernel_size=self.l, stride=self.d, groups=self.d_k, bias=False
            )
            self.phi_v_conv = nn.Conv1d(
                self.d_v, self.d_v, kernel_size=self.l, stride=self.d, groups=self.d_v, bias=False
            )
            with torch.no_grad():
                self.phi_k_conv.weight.fill_(1.0 / float(self.l))
                self.phi_v_conv.weight.fill_(1.0 / float(self.l))
        else:
            self.phi_k_conv = None
            self.phi_v_conv = None

    def _cache_env_vars(self) -> None:
        """Cache environment variables to avoid repeated parsing in hot path."""

        def parse_bool(val: str, default: str = "0") -> bool:
            return os.getenv(val, default).lower() in ("1", "true", "yes")

        # Cache frequently accessed environment variables
        # Raw parsed flags
        self._env_cache = {
            "static": parse_bool("NSA_ENV_STATIC", "0"),
            "force_uniform_gate": parse_bool("NSA_FORCE_UNIFORM_GATE", "0"),
            "force_branch": os.getenv("NSA_FORCE_BRANCH"),
            "prefill_batched": parse_bool("NSA_PREFILL_BATCHED", "0"),
            "strict_asserts": parse_bool("NSA_STRICT_ASSERTS", "0"),
            "force_parity": parse_bool("NSA_FORCE_PARITY", "0"),
            "use_sel_pack": parse_bool("NSA_USE_SEL_PACK", "1"),
            "use_triton_sel": parse_bool("NSA_USE_TRITON_SEL", "0") or self.use_triton_sel,
            "use_cuda_sel": parse_bool("NSA_SEL_CUDA", "0"),
            "fa2_all": parse_bool("NSA_USE_FA2", "0"),
            "fa2_win": parse_bool("NSA_USE_FA2_WIN", "0"),
            "fa2_cmp": parse_bool("NSA_USE_FA2_CMP", "0"),
            "use_sel_mask": parse_bool("NSA_USE_SEL_MASK", "0"),
            "use_cmp_mask": parse_bool("NSA_USE_CMP_MASK", "1"),
            "use_win_mask": parse_bool("NSA_USE_WIN_MASK", "1"),
            "verify_eq9": parse_bool("NSA_VERIFY_EQ9_MAPPING", "0"),
            "stopgrad_gates": parse_bool("NSA_STOPGRAD_GATES", "0"),
            "nvtx": parse_bool("NSA_NVTX", "0"),
            "debug_compare": parse_bool("NSA_DEBUG_COMPARE", "0"),
        }

<<<<<<< HEAD
=======
        # Detect whether env overrides were explicitly provided so we can honor hard-disable
        fa2_all_set = "NSA_USE_FA2" in os.environ
        fa2_win_set = "NSA_USE_FA2_WIN" in os.environ
        fa2_cmp_set = "NSA_USE_FA2_CMP" in os.environ
        self._env_cache.update(
            {
                "fa2_all_set": fa2_all_set,
                "fa2_win_set": fa2_win_set,
                "fa2_cmp_set": fa2_cmp_set,
            }
        )

        # Compute effective FA-2 gating with sensible defaults and hard-disable semantics
        fa2_all_env = self._env_cache["fa2_all"]
        fa2_win_env = self._env_cache["fa2_win"]
        fa2_cmp_env = self._env_cache["fa2_cmp"]

        # If NSA_USE_FA2 not set, fall back to model default; else honor explicit value
        fa2_all_eff = self.use_flash_default if not fa2_all_set else fa2_all_env

        # If global is explicitly set to 0, that hard-disables branch flags too
        if fa2_all_set and not fa2_all_env:
            fa2_win_eff = False
            fa2_cmp_eff = False
        else:
            # Branch-specific flags only take effect if explicitly set; otherwise default off
            fa2_win_eff = fa2_win_env if fa2_win_set else False
            fa2_cmp_eff = fa2_cmp_env if fa2_cmp_set else False

        self._env_cache.update(
            {
                "fa2_all_eff": fa2_all_eff,
                "fa2_win_eff": fa2_win_eff,
                "fa2_cmp_eff": fa2_cmp_eff,
            }
        )
        
>>>>>>> 4a7b542a
        # Parse numeric values
        try:
            self._rope_scale = float(os.getenv("NSA_ROPE_SCALE", "1.0"))
            if not (self._rope_scale > 0.0) or self._rope_scale != self._rope_scale:
                self._rope_scale = 1.0
        except (ValueError, TypeError):
            self._rope_scale = 1.0

        try:
            self._prefill_tile = int(os.getenv("NSA_PREFILL_TILE", "0"))
            if self._prefill_tile < 0:
                self._prefill_tile = 0
        except (ValueError, TypeError):
            self._prefill_tile = 0

    def _shape_q(self, Q: torch.Tensor, B: int, S: int) -> torch.Tensor:
        Q = Q.view(B, S, self.n_heads, self.d_k)
        # group-major: [B,S,G,h,Dk]
        G = self.n_kv_groups
        h = self.h_per_group
        return Q.view(B, S, G, h, self.d_k)

    def _shape_kv(self, X: torch.Tensor, B: int, S: int) -> torch.Tensor:
        G = self.n_kv_groups
        return X.view(B, S, G, -1).permute(0, 2, 1, 3).contiguous()  # [B,G,S,D*]

    def get_gate_stats(self) -> Optional[dict]:
        """Get the most recent gate statistics for monitoring.

        Returns:
            Dict with gate health metrics or None if no recent computation
        """
        return self._last_gate_stats

    def get_fallback_counters(self) -> dict:
        """Get fallback counters for routing monitoring.

        Returns:
            Dict with fallback counts per implementation type
        """
        return self._fallback_counters.copy()

    def get_selection_stats(self) -> Optional[dict]:
        """Return last computed selection length statistics, if available.

        Keys:
        - k_mean: mean selected K per row (float)
        - k_max: max selected K in batch (int)
        - rows: number of (B,S,G) rows aggregated (int)
        - pct_at_max: fraction of rows equal to k_max (float)
        - l_sel: configured selection block size (int)
        - n_sel: configured top-n selection blocks (int)
        """
        return self._last_sel_stats

    def reset_fallback_counters(self) -> dict:
        """Reset fallback counters and return the previous values.

        Returns:
            Dict with fallback counts before reset
        """
        prev_counters = self._fallback_counters.copy()
        for key in self._fallback_counters:
            self._fallback_counters[key] = 0
        return prev_counters

    def _update_gate_stats(self, gates: torch.Tensor) -> None:
        """Update stored gate statistics for monitoring."""
        try:
            self._last_gate_stats = _compute_gate_stats(gates)
        except Exception as e:
            log("warn.gate_stats_fail", error=str(e))
            self._last_gate_stats = None

    def _update_sel_stats_from_ranges(self, ranges: torch.Tensor) -> None:
        """Compute and store selection statistics from [B,*,G,n,2] ranges tensor."""
        try:
            if ranges is None or ranges.numel() == 0:
                self._last_sel_stats = {
                    "k_mean": 0.0,
                    "k_max": 0,
                    "rows": 0,
                    "pct_at_max": 0.0,
                    "l_sel": int(self.l_sel),
                    "n_sel": int(self.n_sel),
                }
                return
            # ranges: [B, T, G, n, 2] or [B, G, n, 2]
            if ranges.dim() == 5:
                B, T, G, n, _ = ranges.shape
                rs = ranges
                rows = B * T * G
                # [B,T,G,n]
                lengths = (rs[..., 1] - rs[..., 0]).clamp_min(0)
                # Sum across n ranges → [B,T,G]
                L = lengths.sum(dim=-1).to(torch.int64)
            elif ranges.dim() == 4:
                B, G, n, _ = ranges.shape
                rs = ranges
                rows = B * G
                lengths = (rs[..., 1] - rs[..., 0]).clamp_min(0)
                L = lengths.sum(dim=-1).to(torch.int64)  # [B,G]
            else:
                # Unknown shape; skip
                return
            if L.numel() == 0:
                k_mean = 0.0
                k_max = 0
                pct_at_max = 0.0
            else:
                k_max = int(L.max().item())
                k_mean = float(L.to(torch.float32).mean().item())
                if k_max > 0:
                    pct_at_max = float((L == k_max).to(torch.float32).mean().item())
                else:
                    pct_at_max = 0.0
            self._last_sel_stats = {
                "k_mean": k_mean,
                "k_max": k_max,
                "rows": int(rows),
                "pct_at_max": pct_at_max,
                "l_sel": int(self.l_sel),
                "n_sel": int(self.n_sel),
            }
        except Exception as e:
            log("warn.sel_stats_fail", error=str(e))
            self._last_sel_stats = None

    def forward(self, x: torch.Tensor, kv: NSA_KV, *, prefill: bool) -> tuple[torch.Tensor, NSA_KV]:
        """
        Forward pass.

        Args:
            x: [B,S,dim] if prefill else [B,1,dim]
            kv: NSA_KV caches (updated in-place per branch)
            prefill: True for batched prefill, False for single-token decode

        Returns:
            (out, kv): out is [B,S,dim] (prefill) or [B,1,dim] (decode)
        """
        # x: [B,S,dim] (prefill) or [B,1,dim] (decode)
        B, S, _ = x.shape
        assert x.dim() == 3, "x must be [B,S,dim]"
        assert self.n_heads % self.n_kv_groups == 0, "n_heads must be divisible by n_kv_groups"
        # Strict assertions may introduce GPU syncs; gate via env for tests/smokes
        strict_asserts = self._env_cache.get("strict_asserts", False)

        # M8: Assert causal masking - enforce mode constraints
        if prefill:
            assert S > 0, f"Prefill mode requires S > 0, got S={S}"
        else:
            assert S == 1, (
                f"Decode mode requires S=1 (single token), got S={S}. "
                f"This ensures proper causal ordering in decode steps."
            )
        if prefill:
            # Optional: route prefill via single-token decode steps to support very long contexts safely.
            if getattr(self, "prefill_tile", 0) and self.prefill_tile > 0:
                return self._forward_prefill_via_decode(x, kv)
            use_batched = self._env_cache.get("prefill_batched", False)
            if use_batched:
                return self._forward_prefill_batched(x, kv)
            else:
                return self._forward_prefill_sequential(x, kv)
        else:
            # Projections
            # Compute absolute position offset from existing cache length for RoPE on Q
            t_prev = kv.K_sel.shape[2] if hasattr(kv, "K_sel") else 0
            Q_lin = self._shape_q(self.W_Q(x), B, S)  # [B,S,G,h,Dk]
            # Apply RoPE to Q with absolute positions (decode)
            pos = torch.arange(t_prev, t_prev + S, device=x.device)
            Q = apply_rope(
                Q_lin.view(B, S, self.n_heads, self.d_k).reshape(B, S, self.n_heads * self.d_k),
                pos,
                scale=getattr(self, "rope_scale", 1.0),
            )
            Q = Q.view(B, S, self.n_heads, self.d_k)
            G = self.n_kv_groups
            h = self.h_per_group
            Q = Q.view(B, S, G, h, self.d_k)
            K_sel = self._shape_kv(self.W_K_sel(x), B, S)
            V_sel = self._shape_kv(self.W_V_sel(x), B, S)
            K_win = self._shape_kv(self.W_K_win(x), B, S)
            V_win = self._shape_kv(self.W_V_win(x), B, S)
            K_cmp_raw = self._shape_kv(self.W_K_cmp(x), B, S)
            V_cmp_raw = self._shape_kv(self.W_V_cmp(x), B, S)

            # Apply RoPE to K for selection/sliding branches using absolute position of the new token(s)
            # Determine current token index before appending to caches
            t_prev = kv.K_sel.shape[2] if hasattr(kv, "K_sel") else 0
            pos_k = torch.arange(t_prev, t_prev + S, device=x.device)
            K_sel = apply_rope(K_sel, pos_k, scale=getattr(self, "rope_scale", 1.0))
            K_win = apply_rope(K_win, pos_k, scale=getattr(self, "rope_scale", 1.0))

            # decode step: append raw tokens and window, emit compressed every d after warmup l
            kv.update_selection_raw(K_sel, V_sel)
            kv.update_window(K_win, V_win, self.w)
            if not hasattr(kv, "K_cmp_raw_seq"):
                kv.K_cmp_raw_seq = K_cmp_raw[:, :, :0]
                kv.V_cmp_raw_seq = V_cmp_raw[:, :, :0]
                kv.reads_pred = torch.zeros((0,), dtype=torch.int64, device=x.device)
                kv.reads_act_total = torch.zeros((0,), dtype=torch.int64, device=x.device)
                kv.reads_act_sel = torch.zeros((0,), dtype=torch.int64, device=x.device)
                kv.reads_act_cmp = torch.zeros((0,), dtype=torch.int64, device=x.device)
                kv.reads_act_win = torch.zeros((0,), dtype=torch.int64, device=x.device)
            kv.append_cmp_raw(K_cmp_raw, V_cmp_raw)
            S_raw = kv.K_cmp_raw_seq.shape[2]
            if S_raw >= self.l and (S_raw - self.l) % self.d == 0:
                # Emit compressed token from the last l raw tokens
                K_last = kv.K_cmp_raw_seq[:, :, S_raw - self.l : S_raw, :]
                V_last = kv.V_cmp_raw_seq[:, :, S_raw - self.l : S_raw, :]
                pos_last = torch.arange(S_raw - self.l, S_raw, device=x.device)
                if self.phi_type == "mlp":
                    K_cmp_new, V_cmp_new = self._phi_apply_last(K_last, V_last, pos_last)
                else:
                    K_cmp_new, V_cmp_new = avg_pool_phi_rope_kv(
                        K_last, V_last, self.l, self.d, pos=pos_last
                    )
                kv.update_compressed(
                    torch.cat([kv.K_cmp, K_cmp_new], dim=2) if kv.K_cmp.numel() else K_cmp_new,
                    torch.cat([kv.V_cmp, V_cmp_new], dim=2) if kv.V_cmp.numel() else V_cmp_new,
                    self.l,
                    self.d,
                )

            # Ensure block metadata exists and covers current token index for selection (expand if needed)
            t_token = kv.K_sel.shape[2] - 1
            if not hasattr(kv, "meta") or kv.meta.sel_starts.numel() == 0:
                kv.meta = build_block_meta(
                    seq_len=max(t_token + 1, self.l_sel),
                    l=self.l,
                    d=self.d,
                    l_sel=self.l_sel,
                    n_sel=self.n_sel,
                    w=self.w,
                )
            else:
                # If current t exceeds covered selection range, rebuild meta with expanded seq_len
                sel_max_end = (
                    int(kv.meta.sel_starts[-1].item()) + kv.meta.l_sel
                    if kv.meta.sel_starts.numel() > 0
                    else 0
                )
                if (t_token + 1) > sel_max_end:
                    kv.meta = build_block_meta(
                        seq_len=t_token + 1,
                        l=self.l,
                        d=self.d,
                        l_sel=self.l_sel,
                        n_sel=self.n_sel,
                        w=self.w,
                    )
            # Append predicted reads per formula for this step
            num_cmp = 0 if S_raw < self.l else (S_raw - self.l) // self.d + 1
            reads = num_cmp + self.n_sel * self.l_sel + min(self.w, S_raw)
            kv.append_reads_pred(reads)
            # Append actual reads equal to formula in M0
            kv.append_reads_actual(reads, self.n_sel * self.l_sel, num_cmp, min(self.w, S_raw))
            log(
                "decode.reads",
                S_raw=int(S_raw),
                num_cmp=int(num_cmp),
                sel=int(self.n_sel * self.l_sel),
                win=int(min(self.w, S_raw)),
                total=int(reads),
            )

            scale = 1.0 / (self.d_k**0.5)
            # Compute p_cmp only for this step (S is 1 in decode)
            K_cmp_full = kv.K_cmp
            p_cmp_all = compute_pcmp_all(Q, K_cmp_full, scale)
            # Per-token outputs (S should be 1 in decode)
            outs = []
            # Use cached environment variables
            env = self._env_cache

            for t in range(S):
                p_slc_all = map_pcmp_to_pslc_batched(p_cmp_all[:, t : t + 1], kv.meta)

                # M8: Optional Eq.9 verification in decode
                if self._env_cache.get("verify_eq9", False):
                    is_equiv, details = verify_mapping_equivalence(p_cmp_all[:, t : t + 1], kv.meta)
                    if not is_equiv:
                        log(
                            "error.eq9_verification_failed_decode",
                            msg="Eq.9 mapping verification failed in decode",
                            step=t,
                            **details,
                        )
                p_grp = p_slc_all.sum(dim=3).squeeze(1)  # [B,G,S_sel]
                current_pos = kv.K_sel.shape[2] - 1  # Current token position (0-indexed)
                sel_ranges = select_topn_ranges(p_grp, kv.meta, self.n_sel, current_pos, True, 2)

                # M8: Assert causal masking - selection ranges cannot include future tokens
                if strict_asserts and sel_ranges.numel() > 0:
                    # Only sync for strict asserts (debug mode)
                    max_end = sel_ranges[..., 1].max().item()  # GPU sync only in debug
                    assert max_end <= current_pos + 1, (
                        f"Selection range violates causality: max_end={max_end} > current_pos+1={current_pos + 1}. "
                        f"Selection must not access future tokens."
                    )
                # Update selection stats and observability: distance summary per step
                try:
                    # Update per-step selection stats (decode has S==1)
                    self._update_sel_stats_from_ranges(sel_ranges)
                    starts = sel_ranges[..., 0].to(torch.int64)
                    ends = sel_ranges[..., 1].to(torch.int64)
                    lengths = (ends - starts).clamp_min(0)
                    dist = (kv.K_sel.shape[2] - 1) - starts
                    log(
                        "decode.select",
                        n_ranges=int(sel_ranges.shape[2]),
                        mean_len=float(lengths.float().mean().item()) if lengths.numel() else 0.0,
                        max_len=int(lengths.max().item()) if lengths.numel() else 0,
                        mean_dist=float(dist.float().mean().item()) if dist.numel() else 0.0,
                        max_dist=int(dist.max().item()) if dist.numel() else 0,
                    )
                except Exception as e:
                    log("warn.decode.select_log_fail", error=str(e))
                Q_t = Q[:, t]
                K_sel_t = kv.K_sel
                V_sel_t = kv.V_sel
                # Selection attention: prefer Triton if enabled; else packed; fallback to gather
                force_parity = env["force_parity"]
                use_sel_pack = env["use_sel_pack"] and not force_parity
                use_triton_sel = env["use_triton_sel"] and not force_parity
                use_cuda_sel = env["use_cuda_sel"] and not force_parity
                if use_triton_sel:
                    try:
                        from nsa.kernels.triton_sel_kernel import selection_attention_triton

                        O_sel_bt = selection_attention_triton(
                            Q_t.unsqueeze(1), K_sel_t, V_sel_t, sel_ranges.unsqueeze(1)
                        )
                        O_sel = O_sel_bt[:, 0]
                    except Exception as e:
                        # M8: Fallback counter - Triton selection failed
                        self._fallback_counters["selection_triton_fails"] += 1
                        self._fallback_counters["total_fallbacks"] += 1
                        log(
                            "warn.triton_selection_fallback",
                            error=str(e),
                            total_fails=self._fallback_counters["selection_triton_fails"],
                        )
                        # Fallback to packed SDPA
                        O_sel_bt = grouped_selection_attention_packed(
                            Q_t.unsqueeze(1), K_sel_t, V_sel_t, sel_ranges.unsqueeze(1)
                        )
                        O_sel = O_sel_bt[:, 0]
                elif use_cuda_sel:
                    try:
                        from nsa.kernels.cuda_sel_kernel import selection_attention_cuda

                        O_sel_bt = selection_attention_cuda(
                            Q_t.unsqueeze(1), K_sel_t, V_sel_t, sel_ranges.unsqueeze(1)
                        )
                        O_sel = O_sel_bt[:, 0]
                    except Exception as e:
                        # M8: Fallback counter - CUDA selection failed
                        self._fallback_counters["selection_cuda_fails"] += 1
                        self._fallback_counters["total_fallbacks"] += 1
                        log(
                            "warn.cuda_selection_fallback",
                            error=str(e),
                            total_fails=self._fallback_counters["selection_cuda_fails"],
                        )
                        # Fallback to packed SDPA
                        O_sel_bt = grouped_selection_attention_packed(
                            Q_t.unsqueeze(1), K_sel_t, V_sel_t, sel_ranges.unsqueeze(1)
                        )
                        O_sel = O_sel_bt[:, 0]
                elif use_sel_pack:
                    try:
                        O_sel_bt = grouped_selection_attention_packed(
                            Q_t.unsqueeze(1), K_sel_t, V_sel_t, sel_ranges.unsqueeze(1)
                        )
                        O_sel = O_sel_bt[:, 0]
                    except Exception as e:
                        # M8: Fallback counter - Packed selection failed
                        self._fallback_counters["selection_pack_fails"] += 1
                        self._fallback_counters["total_fallbacks"] += 1
                        log(
                            "warn.packed_selection_fallback",
                            error=str(e),
                            total_fails=self._fallback_counters["selection_pack_fails"],
                        )
                        # Fallback to gather SDPA
                        O_sel = self._sdpa_over_ranges(Q_t, K_sel_t, V_sel_t, sel_ranges)
                elif self._env_cache.get("use_sel_mask", False) and not force_parity:
                    try:
                        O_sel_bt = grouped_selection_attention_masked(
                            Q_t.unsqueeze(1), K_sel_t, V_sel_t, sel_ranges.unsqueeze(1)
                        )
                        O_sel = O_sel_bt[:, 0]
                    except Exception as e:
                        # M8: Fallback counter - Masked selection failed
                        self._fallback_counters["selection_mask_fails"] += 1
                        self._fallback_counters["total_fallbacks"] += 1
                        log(
                            "warn.masked_selection_fallback",
                            error=str(e),
                            total_fails=self._fallback_counters["selection_mask_fails"],
                        )
                        # Fallback to gather SDPA
                        O_sel = self._sdpa_over_ranges(Q_t, K_sel_t, V_sel_t, sel_ranges)
                else:
                    O_sel = self._sdpa_over_ranges(Q_t, K_sel_t, V_sel_t, sel_ranges)
                win_len = min(self.w, kv.K_win.shape[2])

                # M8: Assert causal masking - sliding window bounds in decode
                total_tokens = kv.K_win.shape[2]
                start_idx = total_tokens - win_len
                end_idx = total_tokens
                assert start_idx >= 0, (
                    f"Sliding window start index negative: start_idx={start_idx}, "
                    f"total_tokens={total_tokens}, win_len={win_len}"
                )
                assert end_idx <= total_tokens, (
                    f"Sliding window end exceeds cache: end_idx={end_idx} > total_tokens={total_tokens}"
                )
                assert win_len <= self.w, (
                    f"Window length exceeds max: win_len={win_len} > self.w={self.w}"
                )

                K_w = kv.K_win[:, :, start_idx:end_idx, :]
                V_w = kv.V_win[:, :, start_idx:end_idx, :]
                use_flash = (
                    env["fa2_all_eff"] or env["fa2_win_eff"] or env["fa2_cmp_eff"]
                ) and not force_parity
                if use_flash and (env["fa2_all_eff"] or env["fa2_win_eff"]):
                    try:
                        O_win = sliding_window_attention_fa2_decode(Q_t, kv.K_win, kv.V_win, self.w)
                    except Exception as e:
                        # M8: Fallback counter - Sliding FA2 failed
                        self._fallback_counters["sliding_fa2_fails"] += 1
                        self._fallback_counters["total_fallbacks"] += 1
                        log(
                            "warn.sliding_fa2_fallback",
                            error=str(e),
                            total_fails=self._fallback_counters["sliding_fa2_fails"],
                        )
                        # Fallback to standard attention
                        O_win = attention_bgh(Q_t.contiguous(), K_w.contiguous(), V_w.contiguous(), causal=True)
                else:
                    O_win = attention_bgh(Q_t.contiguous(), K_w.contiguous(), V_w.contiguous(), causal=True)
                S_cmp_t = kv.K_cmp.shape[2]

                # M8: Assert causal masking - compressed bounds in decode
                assert S_cmp_t >= 0, f"Compressed cache size negative: S_cmp_t={S_cmp_t}"
                assert S_cmp_t <= kv.K_cmp.shape[2], (
                    f"Compressed range exceeds cache: S_cmp_t={S_cmp_t} > cache_size={kv.K_cmp.shape[2]}"
                )
<<<<<<< HEAD

                if use_flash and (env["fa2_all"] or env["fa2_cmp"]):
=======
                
                if use_flash and (env["fa2_all_eff"] or env["fa2_cmp_eff"]):
>>>>>>> 4a7b542a
                    try:
                        O_cmp = compressed_attention_fa2_decode(Q_t, kv.K_cmp, kv.V_cmp, S_cmp_t)
                    except Exception as e:
                        # M8: Fallback counter - Compressed FA2 failed
                        self._fallback_counters["compressed_fa2_fails"] += 1
                        self._fallback_counters["total_fallbacks"] += 1
                        log(
                            "warn.compressed_fa2_fallback",
                            error=str(e),
                            total_fails=self._fallback_counters["compressed_fa2_fails"],
                        )
                        # Fallback to standard attention
                        O_cmp = attention_bgh(
<<<<<<< HEAD
                            Q_t,
                            kv.K_cmp[:, :, :S_cmp_t, :],
                            kv.V_cmp[:, :, :S_cmp_t, :],
=======
                            Q_t.contiguous(),
                            kv.K_cmp[:, :, :S_cmp_t, :].contiguous(),
                            kv.V_cmp[:, :, :S_cmp_t, :].contiguous(),
>>>>>>> 4a7b542a
                            causal=True,
                        )
                else:
                    O_cmp = attention_bgh(
                        Q_t.contiguous(),
                        kv.K_cmp[:, :, :S_cmp_t, :].contiguous(),
                        kv.V_cmp[:, :, :S_cmp_t, :].contiguous(),
                        causal=True,
                    )
                # Preserve dtype for gate input
                q_gp = Q_t.mean(dim=2, dtype=Q_t.dtype)
                gates = self.gate(q_gp, tau=self.gate_temp)
                if self._env_cache.get("stopgrad_gates", False):
                    gates = gates.detach()

                # Update gate statistics for M8 monitoring
                self._update_gate_stats(gates)

                # Observability: gate stats
                try:
                    log(
                        "decode.gates",
                        mean=gates.mean(dim=(-1, -2)).tolist()
                        if gates.dim() >= 2
                        else gates.mean().item(),
                        std=gates.std(dim=(-1, -2)).tolist()
                        if gates.dim() >= 2
                        else gates.std().item(),
                    )
                except Exception as e:
                    log("warn.decode.gate_log_fail", error=str(e))
                w_cmp = gates[..., 0:1].unsqueeze(-1)
                w_sel = gates[..., 1:2].unsqueeze(-1)
                w_win = gates[..., 2:3].unsqueeze(-1)
                O = w_cmp * O_cmp + w_sel * O_sel + w_win * O_win
                O_heads = O.reshape(B, self.n_heads, self.d_v)
                out_t = self.out(O_heads.reshape(B, 1, -1))
                outs.append(out_t)
            out = torch.cat(outs, dim=1)
            return out, kv

    def _forward_prefill_batched(self, x: torch.Tensor, kv: NSA_KV) -> tuple[torch.Tensor, NSA_KV]:
        """
        Vectorized prefill path.

        Steps:
        - Projections with RoPE(Q); RoPE applied to K before ϕ for compressed branch
        - Cache updates for selection/window/compressed
        - Batched p_cmp → p_slc → p_grp; top‑n ranges for all t
        - Branch attentions (masked/packed per env flags), gating, projection
        """
        B, S, _ = x.shape
        # Projections
        _nvtx = self._env_cache.get("nvtx", False)
        if _nvtx:
            try:
                import torch as _t

                _t.cuda.nvtx.range_push("projections+rope")
            except Exception:
                _nvtx = False
        Q_lin = self._shape_q(self.W_Q(x), B, S)  # [B,S,G,h,Dk]
        assert Q_lin.shape[:2] == (B, S)
        # Apply RoPE to Q
        pos = torch.arange(S, device=x.device)
        Q = apply_rope(
            Q_lin.view(B, S, self.n_heads, self.d_k).reshape(B, S, self.n_heads * self.d_k),
            pos,
            scale=getattr(self, "rope_scale", 1.0),
        )
        Q = Q.view(B, S, self.n_heads, self.d_k).view(
            B, S, self.n_kv_groups, self.h_per_group, self.d_k
        )
        # K/V projections per branch
        K_sel = self._shape_kv(self.W_K_sel(x), B, S)
        V_sel = self._shape_kv(self.W_V_sel(x), B, S)
        K_win = self._shape_kv(self.W_K_win(x), B, S)
        V_win = self._shape_kv(self.W_V_win(x), B, S)
        K_cmp_raw = self._shape_kv(self.W_K_cmp(x), B, S)
        V_cmp_raw = self._shape_kv(self.W_V_cmp(x), B, S)
        G = self.n_kv_groups
        assert K_sel.shape[:3] == (B, G, S) and V_sel.shape[:3] == (B, G, S)
        assert K_win.shape[:3] == (B, G, S) and V_win.shape[:3] == (B, G, S)
        assert K_cmp_raw.shape[:3] == (B, G, S) and V_cmp_raw.shape[:3] == (B, G, S)

        # Align RoPE application across branches for batched path (Q already RoPE'd)
        pos_k = torch.arange(S, device=x.device)
        K_sel = apply_rope(K_sel, pos_k, scale=getattr(self, "rope_scale", 1.0))
        K_win = apply_rope(K_win, pos_k, scale=getattr(self, "rope_scale", 1.0))
        if _nvtx:
            try:
                _t.cuda.nvtx.range_pop()
            except Exception:
                pass

        # Update caches (prefill uses full sequence projections)
        kv.update_selection_raw(K_sel, V_sel)
        # Build/refresh meta for selection and compressed mapping
        kv.meta = build_block_meta(
            seq_len=S, l=self.l, d=self.d, l_sel=self.l_sel, n_sel=self.n_sel, w=self.w
        )
        kv.update_window(K_win, V_win, self.w)
        if self.phi_type == "mlp":
            K_cmp, V_cmp = self._phi_apply_seq(
                K_cmp_raw, V_cmp_raw, pos=torch.arange(S, device=x.device)
            )
        else:
            K_cmp, V_cmp = avg_pool_phi_rope_kv(
                K_cmp_raw, V_cmp_raw, self.l, self.d, pos=torch.arange(S, device=x.device)
            )
        kv.update_compressed(K_cmp, V_cmp, self.l, self.d)

        # One-time SDPA backend audit (opt-in via env)
        try:
            if (not self._sdpa_audited) and os.getenv("NSA_SDPA_AUDIT", "0").lower() in (
                "1",
                "true",
                "yes",
            ):
                self._audit_sdpa_backends_once(
                    Q[:, :1],
                    K_sel[:, :, : max(1, S // 8), :],
                    V_sel[:, :, : max(1, S // 8), :],
                    K_win[:, :, : max(1, S // 8), :],
                    V_win[:, :, : max(1, S // 8), :],
                )
        except Exception:
            pass

        # Selection scores (batched)
        scale = 1.0 / (self.d_k**0.5)
        if _nvtx:
            try:
                _t.cuda.nvtx.range_push("pcmp_all")
            except Exception:
                pass
        p_cmp_all = compute_pcmp_all(Q, kv.K_cmp, scale)  # [B,S,G,h,S_cmp]
        if _nvtx:
            try:
                _t.cuda.nvtx.range_pop()
                _t.cuda.nvtx.range_push("map_pcmp_to_pslc")
            except Exception:
                pass
        p_slc_all = map_pcmp_to_pslc_batched(p_cmp_all, kv.meta)  # [B,S,G,h,S_sel]

        # M8: Optional Eq.9 verification in batched prefill
        if self._env_cache.get("verify_eq9", False):
            is_equiv, details = verify_mapping_equivalence(p_cmp_all, kv.meta)
            if not is_equiv:
                log(
                    "error.eq9_verification_failed_prefill",
                    msg="Eq.9 mapping verification failed in batched prefill",
                    **details,
                )
        p_grp_all = p_slc_all.sum(dim=3)  # [B,S,G,S_sel]
        log(
            "prefill.scores",
            B=B,
            S=S,
            S_cmp=int(kv.K_cmp.shape[2]),
            S_sel=int(kv.meta.sel_starts.numel()),
        )

        # Batched top‑n → ranges for all positions
        if _nvtx:
            try:
                _t.cuda.nvtx.range_push("topk+ranges")
            except Exception:
                pass
        sel_ranges_all = select_topn_ranges_batched(
            p_grp_all, kv.meta, self.n_sel, S, True, 2
        )  # [B,S,G,n,2]
        if _nvtx:
            try:
                _t.cuda.nvtx.range_pop()
                _t.cuda.nvtx.range_push("branch_attn+gate")
            except Exception:
                pass
        # Update selection statistics for this prefill batch
        self._update_sel_stats_from_ranges(sel_ranges_all)
        if _nvtx:
            try:
                _t.cuda.nvtx.range_pop()
            except Exception:
                pass

        # M8: Assert causal masking for batched selection (GPU-sync gated)
        strict_asserts = self._env_cache.get("strict_asserts", False)
        if strict_asserts and sel_ranges_all.numel() > 0:
            for t in range(S):
                t_ranges = sel_ranges_all[:, t]  # [B,G,n,2]
                if t_ranges.numel() > 0:
                    max_end = t_ranges[..., 1].max().item()
                    assert max_end <= t + 1, (
                        f"Batched selection violates causality at t={t}: max_end={max_end} > t+1={t + 1}. "
                        f"Selection ranges cannot access future tokens."
                    )
        log("prefill.select", n_sel=self.n_sel, l_sel=self.l_sel, ranges=sel_ranges_all)

        # Branch attentions in parallel (parity-first for cmp/win, with optional masked SDPA gates)
        force_parity = self._env_cache.get("force_parity", False)
        fa2_all = self._env_cache.get("fa2_all_eff", False)
        fa2_win = self._env_cache.get("fa2_win_eff", False)
        fa2_cmp = self._env_cache.get("fa2_cmp_eff", False)
        use_cmp_mask = self._env_cache.get("use_cmp_mask", True) and not force_parity
        if (fa2_all or fa2_cmp) and not force_parity:
            try:
                O_cmp = compressed_attention_fa2(Q, kv.K_cmp, kv.V_cmp, self.l, self.d)
            except Exception as e:
                # M8: Fallback counter - Compressed FA2 failed in prefill
                self._fallback_counters["compressed_fa2_fails"] += 1
                self._fallback_counters["total_fallbacks"] += 1
                log(
                    "warn.compressed_fa2_prefill_fallback",
                    error=str(e),
                    total_fails=self._fallback_counters["compressed_fa2_fails"],
                )
                # Fallback to masked SDPA
                from nsa.core.attention_kernels import batched_causal_attention_compressed_masked

                O_cmp = batched_causal_attention_compressed_masked(
                    Q, kv.K_cmp, kv.V_cmp, self.l, self.d
                )
        elif use_cmp_mask:
            from nsa.core.attention_kernels import batched_causal_attention_compressed_masked

            O_cmp = batched_causal_attention_compressed_masked(
                Q, kv.K_cmp, kv.V_cmp, self.l, self.d
            )
        else:
            # Compressed per-t using the same kernel as sequential
            O_cmp = torch.zeros(
                (B, S, self.n_kv_groups, self.h_per_group, self.d_v),
                device=x.device,
                dtype=V_cmp.dtype,
            )
            S_cmp_full = kv.K_cmp.shape[2]
            for t in range(S):
                L = 0 if (t + 1) < self.l else min(((t + 1 - self.l) // self.d) + 1, S_cmp_full)

                # M8: Assert causal masking - compressed tokens must respect position bounds
                if L > 0:
                    # Check that compressed range doesn't exceed causal bounds
                    assert L <= S_cmp_full, (
                        f"Compressed range exceeds cache: L={L} > S_cmp_full={S_cmp_full} at t={t}"
                    )
                    # Verify causal constraint: at position t, can only see compressed tokens
                    # that represent original positions up to t
                    max_allowed_L = ((t + 1 - self.l) // self.d) + 1 if (t + 1) >= self.l else 0
                    assert L <= max_allowed_L, (
                        f"Compressed range violates causality: L={L} > max_allowed_L={max_allowed_L} "
                        f"at t={t}. Compressed tokens represent future positions."
                    )
<<<<<<< HEAD

                    q_t = Q[:, t]
                    k_t = kv.K_cmp[:, :, :L, :]
                    v_t = kv.V_cmp[:, :, :L, :]
=======
                    
                    q_t = Q[:, t].contiguous()
                    k_t = kv.K_cmp[:, :, :L, :].contiguous()
                    v_t = kv.V_cmp[:, :, :L, :].contiguous()
>>>>>>> 4a7b542a
                    O_cmp[:, t] = attention_bgh(q_t, k_t, v_t, causal=True)
        # Strict finite check and fallback
        if strict_asserts and not torch.isfinite(O_cmp).all():
            from nsa.core.attention_kernels import batched_causal_attention_compressed_masked
            log("warn.prefill_cmp_nonfinite_fallback")
            O_cmp = batched_causal_attention_compressed_masked(
                Q, kv.K_cmp, kv.V_cmp, self.l, self.d
            )
        log("prefill.cmp", O_cmp=O_cmp)

        # Selected ranges attention (prefer Triton if enabled; else packed/gather)
        use_sel_pack = self._env_cache.get("use_sel_pack", True) and not force_parity
        use_triton_sel = (
            self._env_cache.get("use_triton_sel", False) or self.use_triton_sel and not force_parity
        )
        if use_triton_sel:
            try:
                from nsa.kernels.triton_sel_kernel import selection_attention_triton

                O_sel = selection_attention_triton(Q, kv.K_sel, kv.V_sel, sel_ranges_all)
            except Exception as e:
                # M8: Fallback counter - Triton selection failed in prefill
                self._fallback_counters["selection_triton_fails"] += 1
                self._fallback_counters["total_fallbacks"] += 1
                log(
                    "warn.triton_selection_prefill_fallback",
                    error=str(e),
                    total_fails=self._fallback_counters["selection_triton_fails"],
                )
                # Fallback to packed SDPA
                O_sel = grouped_selection_attention_packed(Q, kv.K_sel, kv.V_sel, sel_ranges_all)
        elif use_sel_pack:
            try:
                O_sel = grouped_selection_attention_packed(Q, kv.K_sel, kv.V_sel, sel_ranges_all)
            except Exception as e:
                # M8: Fallback counter - Packed selection failed in prefill
                self._fallback_counters["selection_pack_fails"] += 1
                self._fallback_counters["total_fallbacks"] += 1
                log(
                    "warn.packed_selection_prefill_fallback",
                    error=str(e),
                    total_fails=self._fallback_counters["selection_pack_fails"],
                )
                # Fallback to gather SDPA
                O_sel = grouped_selection_attention(Q, kv.K_sel, kv.V_sel, sel_ranges_all)
        elif self._env_cache.get("use_sel_mask", False):
            try:
                O_sel = grouped_selection_attention_masked(Q, kv.K_sel, kv.V_sel, sel_ranges_all)
            except Exception as e:
                # M8: Fallback counter - Masked selection failed in prefill
                self._fallback_counters["selection_mask_fails"] += 1
                self._fallback_counters["total_fallbacks"] += 1
                log(
                    "warn.masked_selection_prefill_fallback",
                    error=str(e),
                    total_fails=self._fallback_counters["selection_mask_fails"],
                )
                # Fallback to gather SDPA
                O_sel = grouped_selection_attention(Q, kv.K_sel, kv.V_sel, sel_ranges_all)
        else:
            O_sel = grouped_selection_attention(Q, kv.K_sel, kv.V_sel, sel_ranges_all)
        if strict_asserts and not torch.isfinite(O_sel).all():
            log("warn.prefill_sel_nonfinite_fallback")
            O_sel = grouped_selection_attention(Q, kv.K_sel, kv.V_sel, sel_ranges_all)
        log("prefill.sel", O_sel=O_sel)

        use_win_mask = self._env_cache.get("use_win_mask", True) and not force_parity
        if (fa2_all or fa2_win) and not force_parity:
            try:
                O_win = sliding_window_attention_fa2(Q, K_win, V_win, self.w)
            except Exception as e:
                # M8: Fallback counter - Sliding FA2 failed in prefill
                self._fallback_counters["sliding_fa2_fails"] += 1
                self._fallback_counters["total_fallbacks"] += 1
                log(
                    "warn.sliding_fa2_prefill_fallback",
                    error=str(e),
                    total_fails=self._fallback_counters["sliding_fa2_fails"],
                )
                # Fallback to masked SDPA
                from nsa.core.attention_kernels import sliding_window_attention_masked

                O_win = sliding_window_attention_masked(Q, K_win, V_win, self.w)
        elif use_win_mask:
            from nsa.core.attention_kernels import sliding_window_attention_masked

            O_win = sliding_window_attention_masked(Q, K_win, V_win, self.w)
        else:
            # Sliding per-t using the same kernel as sequential
            O_win = torch.zeros(
                (B, S, self.n_kv_groups, self.h_per_group, self.d_v),
                device=x.device,
                dtype=V_win.dtype,
            )
            for t in range(S):
                end = t + 1
                start = max(0, end - self.w)

                # M8: Assert causal masking - sliding window must not exceed current position
                assert end <= t + 1, (
                    f"Sliding window violates causality: end={end} > t+1={t + 1} at position t={t}. "
                    f"This indicates window is accessing future tokens."
                )
                assert start <= end, (
                    f"Sliding window has invalid range: start={start} > end={end} at position t={t}."
                )
<<<<<<< HEAD

                q_t = Q[:, t]
                k_t = K_win[:, :, start:end, :]
                v_t = V_win[:, :, start:end, :]
=======
                
                q_t = Q[:, t].contiguous()
                k_t = K_win[:, :, start:end, :].contiguous()
                v_t = V_win[:, :, start:end, :].contiguous()
>>>>>>> 4a7b542a
                O_win[:, t] = attention_bgh(q_t, k_t, v_t, causal=True)
        if strict_asserts and not torch.isfinite(O_win).all():
            from nsa.core.attention_kernels import sliding_window_attention_masked
            log("warn.prefill_win_nonfinite_fallback")
            O_win = sliding_window_attention_masked(Q, K_win, V_win, self.w)
        log("prefill.win", O_win=O_win)

        # Gates and combine
        q_gp = Q.mean(dim=3)  # [B,S,G,Dk]
        gates = self.gate(q_gp.reshape(B * S * self.n_kv_groups, self.d_k), tau=self.gate_temp)
        if self._env_cache.get("stopgrad_gates", False):
            gates = gates.detach()
        gates = gates.view(B, S, self.n_kv_groups, 3)  # [B,S,G,3]

        # Update gate statistics for M8 monitoring
        self._update_gate_stats(gates)
        w_cmp = gates[..., 0:1].unsqueeze(3)
        w_sel = gates[..., 1:2].unsqueeze(3)
        w_win = gates[..., 2:3].unsqueeze(3)
        O = w_cmp * O_cmp + w_sel * O_sel + w_win * O_win  # [B,S,G,h,Dv]

        # Output projection
        O_heads = O.reshape(B, S, self.n_kv_groups * self.h_per_group, self.d_v)
        out = self.out(O_heads.reshape(B, S, -1))
        log("prefill.out", out=out)

        # Optional debug compare: sequential-style per-token recompute to measure MAE
        if self._env_cache.get("debug_compare", False):
            with torch.no_grad():
                # Compressed per-token recompute
                O_cmp_seq = torch.zeros_like(O_cmp)
                S_cmp = kv.K_cmp.shape[2]
                for t in range(S):
                    L = 0 if (t + 1) < self.l else min(((t + 1 - self.l) // self.d) + 1, S_cmp)

                    # M8: Assert causal masking in debug recompute
                    if L > 0:
                        assert L <= S_cmp, (
                            f"Debug compressed range exceeds cache: L={L} > S_cmp={S_cmp} at t={t}"
                        )
<<<<<<< HEAD

                        q_t = Q[:, t]
                        k_t = kv.K_cmp[:, :, :L, :]
                        v_t = kv.V_cmp[:, :, :L, :]
=======
                        
                        q_t = Q[:, t].contiguous()
                        k_t = kv.K_cmp[:, :, :L, :].contiguous()
                        v_t = kv.V_cmp[:, :, :L, :].contiguous()
>>>>>>> 4a7b542a
                        O_cmp_seq[:, t] = attention_bgh(q_t, k_t, v_t, causal=True)
                cmp_mae = (O_cmp - O_cmp_seq).abs().mean().item()
                print(f"NSA-DBG cmp_mae={cmp_mae:.6e}")

                # Sliding per-token recompute
                O_win_seq = torch.zeros_like(O_win)
                for t in range(S):
                    end = t + 1
                    start = max(0, end - self.w)
                    q_t = Q[:, t].contiguous()
                    k_t = K_win[:, :, start:end, :].contiguous()
                    v_t = V_win[:, :, start:end, :].contiguous()
                    O_win_seq[:, t] = attention_bgh(q_t, k_t, v_t, causal=True)
                win_mae = (O_win - O_win_seq).abs().mean().item()
                print(f"NSA-DBG win_mae={win_mae:.6e}")

                # Final output recompute using seq per-branch
                w_cmp_dbg = gates[..., 0:1].unsqueeze(-1)
                w_sel_dbg = gates[..., 1:2].unsqueeze(-1)
                w_win_dbg = gates[..., 2:3].unsqueeze(-1)
                O_seq = w_cmp_dbg * O_cmp_seq + w_sel_dbg * O_sel + w_win_dbg * O_win_seq
                O_heads_seq = O_seq.reshape(B, S, self.n_kv_groups * self.h_per_group, self.d_v)
                out_seq = self.out(O_heads_seq.reshape(B, S, -1))
                out_mae = (out - out_seq).abs().mean().item()
                print(f"NSA-DBG out_mae={out_mae:.6e}")
        return out, kv

    def _audit_sdpa_backends_once(
        self,
        Q: torch.Tensor,  # [B,1,G,h,Dk]
        K_sel: torch.Tensor,  # [B,G,S,Dk]
        V_sel: torch.Tensor,  # [B,G,S,Dv]
        K_win: torch.Tensor,  # [B,G,S,Dk]
        V_win: torch.Tensor,  # [B,G,S,Dv]
    ) -> None:
        if self._sdpa_audited:
            return
        try:
            from torch.nn.attention import sdpa_kernel
        except Exception:
            # Older torch, skip audit
            self._sdpa_audited = True
            return
        B = Q.shape[0]
        G = self.n_kv_groups
        h = self.h_per_group
        # Prepare a small representative slice per branch
        q = Q[:, 0]  # [B,G,h,Dk]
        # Ensure contiguity
        q = q.contiguous()
        ks = K_sel.contiguous()
        vs = V_sel.contiguous()
        kw = K_win.contiguous()
        vw = V_win.contiguous()

        def _probe(tag: str, k: torch.Tensor, v: torch.Tensor) -> str:
            try:
                with sdpa_kernel(enable_flash=True, enable_mem_efficient=False, enable_math=False):
                    _ = F.scaled_dot_product_attention(
                        q.reshape(B * G * h, 1, self.d_k),
                        k.repeat_interleave(h, dim=1).reshape(B * G * h, k.shape[2], self.d_k),
                        v.repeat_interleave(h, dim=1).reshape(B * G * h, v.shape[2], self.d_v),
                        is_causal=True,
                    )
                return "flash"
            except Exception:
                return "fallback"

        try:
            b_sel = _probe("cmp/win(sel)", ks, vs)
            b_win = _probe("win", kw, vw)
            log("sdpa.audit", sel=b_sel, win=b_win)
        except Exception:
            pass
        self._sdpa_audited = True

    def _forward_prefill_via_decode(
        self, x: torch.Tensor, kv: NSA_KV
    ) -> tuple[torch.Tensor, NSA_KV]:
        """Prefill by stepping decode one token at a time.

        This path avoids recursion back into prefill and guarantees progress.
        """
        B, S, _ = x.shape
        outs = []
        for t in range(S):
            out_t, kv = self.forward(x[:, t : t + 1], kv, prefill=False)
            outs.append(out_t)
        return torch.cat(outs, dim=1), kv

    def _forward_prefill_sequential(
        self, x: torch.Tensor, kv: NSA_KV
    ) -> tuple[torch.Tensor, NSA_KV]:
        """
        Reference prefill path (sequential per‑token), used for parity checks.
        """
        B, S, _ = x.shape
        # Projections
        Q_lin = self._shape_q(self.W_Q(x), B, S)  # [B,S,G,h,Dk]
        pos = torch.arange(S, device=x.device)
        Q = apply_rope(
            Q_lin.view(B, S, self.n_heads, self.d_k).reshape(B, S, self.n_heads * self.d_k),
            pos,
            scale=getattr(self, "rope_scale", 1.0),
        )
        Q = Q.view(B, S, self.n_heads, self.d_k).view(
            B, S, self.n_kv_groups, self.h_per_group, self.d_k
        )
        K_sel = self._shape_kv(self.W_K_sel(x), B, S)
        V_sel = self._shape_kv(self.W_V_sel(x), B, S)
        K_win = self._shape_kv(self.W_K_win(x), B, S)
        V_win = self._shape_kv(self.W_V_win(x), B, S)
        K_cmp_raw = self._shape_kv(self.W_K_cmp(x), B, S)
        V_cmp_raw = self._shape_kv(self.W_V_cmp(x), B, S)

        kv.update_selection_raw(K_sel, V_sel)
        kv.meta = build_block_meta(
            seq_len=S, l=self.l, d=self.d, l_sel=self.l_sel, n_sel=self.n_sel, w=self.w
        )
        kv.update_window(K_win, V_win, self.w)
        if self.phi_type == "mlp":
            K_cmp, V_cmp = self._phi_apply_seq(
                K_cmp_raw, V_cmp_raw, pos=torch.arange(S, device=x.device)
            )
        else:
            K_cmp, V_cmp = avg_pool_phi_rope_kv(
                K_cmp_raw, V_cmp_raw, self.l, self.d, pos=torch.arange(S, device=x.device)
            )
        kv.update_compressed(K_cmp, V_cmp, self.l, self.d)

        # Precompute p_grp_all batched for reuse per t
        scale = 1.0 / (self.d_k**0.5)
        p_cmp_all = compute_pcmp_all(Q, kv.K_cmp, scale)  # [B,S,G,h,S_cmp]
        p_slc_all = map_pcmp_to_pslc_batched(p_cmp_all, kv.meta)  # [B,S,G,h,S_sel]
        p_grp_all = p_slc_all.sum(dim=3)  # [B,S,G,S_sel]

        outs = []
        sel_ranges_accum: List[torch.Tensor] = []
        for t in range(S):
            p_grp = p_grp_all[:, t]  # [B,G,S_sel]
            sel_ranges = select_topn_ranges(p_grp, kv.meta, self.n_sel, t, True, 2)
            sel_ranges_accum.append(sel_ranges)
            Q_t = Q[:, t]
            K_sel_t = kv.K_sel[:, :, : t + 1, :]
            V_sel_t = kv.V_sel[:, :, : t + 1, :]
            O_sel = self._sdpa_over_ranges(Q_t, K_sel_t, V_sel_t, sel_ranges)
            win_len = min(self.w, t + 1)
            K_w = kv.K_win[:, :, t + 1 - win_len : t + 1, :]
            V_w = kv.V_win[:, :, t + 1 - win_len : t + 1, :]
            O_win = attention_bgh(Q_t.contiguous(), K_w.contiguous(), V_w.contiguous(), causal=True)
            S_cmp_t = 0 if (t + 1) < self.l else (t + 1 - self.l) // self.d + 1
            O_cmp = attention_bgh(
                Q_t.contiguous(),
                kv.K_cmp[:, :, :S_cmp_t, :].contiguous(),
                kv.V_cmp[:, :, :S_cmp_t, :].contiguous(),
                causal=True,
            )
            q_gp = Q_t.mean(dim=2, dtype=Q_t.dtype)
            gates = self.gate(q_gp, tau=self.gate_temp)
            if self._env_cache.get("stopgrad_gates", False):
                gates = gates.detach()

            # Update gate statistics for M8 monitoring (accumulate across steps)
            self._update_gate_stats(gates)

            w_cmp = gates[..., 0:1].unsqueeze(-1)
            w_sel = gates[..., 1:2].unsqueeze(-1)
            w_win = gates[..., 2:3].unsqueeze(-1)
            O = w_cmp * O_cmp + w_sel * O_sel + w_win * O_win
            O_heads = O.reshape(B, self.n_heads, self.d_v)
            out_t = self.out(O_heads.reshape(B, 1, -1))
            outs.append(out_t)
        out = torch.cat(outs, dim=1)
        # Aggregate selection stats across all t in this prefill (sequential path)
        try:
            if sel_ranges_accum:
                # Stack to [T,B,G,n,2] then permute to [B,T,G,n,2]
                rs = torch.stack(sel_ranges_accum, dim=0).permute(1, 0, 2, 3, 4)
                self._update_sel_stats_from_ranges(rs)
        except Exception:
            pass
        return out, kv

    def _sdpa_full(self, Q: torch.Tensor, K: torch.Tensor, V: torch.Tensor) -> torch.Tensor:
        # Q: [B,G,h,Dk]; K/V: [B,G,S,D*] -> out [B,G,h,Dv]
        B, G, h, Dk = Q.shape
        S = K.shape[2]
        q = Q.reshape(B * G * h, 1, Dk).contiguous()
        k = K.repeat_interleave(h, dim=1).reshape(B * G * h, S, Dk).contiguous()
        v = V.repeat_interleave(h, dim=1).reshape(B * G * h, S, V.shape[-1]).contiguous()
        attn = F.scaled_dot_product_attention(q, k, v, is_causal=True)
        o = attn.squeeze(1).reshape(B, G, h, -1)
        return o

    def _phi_apply_seq(
        self, K_raw: torch.Tensor, V_raw: torch.Tensor, pos: torch.Tensor
    ) -> tuple[torch.Tensor, torch.Tensor]:
        """Apply learnable ϕ over the full sequence using depthwise Conv1d initialized to avg.
        Expects K_raw,V_raw: [B,G,S,D*]; returns [B,G,S_cmp,D*].
        """
        assert self.phi_k_conv is not None and self.phi_v_conv is not None
        B, G, S, Dk = K_raw.shape
        Dv = V_raw.shape[-1]
        K_rope = apply_rope(K_raw, pos, scale=getattr(self, "rope_scale", 1.0))
        Kx = K_rope.permute(0, 1, 3, 2).reshape(B * G, Dk, S)
        Vx = V_raw.permute(0, 1, 3, 2).reshape(B * G, Dv, S)
        Kc = self.phi_k_conv(Kx)
        Vc = self.phi_v_conv(Vx)
        S_cmp = Kc.shape[-1]
        K_cmp = Kc.reshape(B, G, Dk, S_cmp).permute(0, 1, 3, 2).contiguous()
        V_cmp = Vc.reshape(B, G, Dv, S_cmp).permute(0, 1, 3, 2).contiguous()
        return K_cmp, V_cmp

    def _phi_apply_last(
        self, K_last: torch.Tensor, V_last: torch.Tensor, pos_last: torch.Tensor
    ) -> tuple[torch.Tensor, torch.Tensor]:
        """Emit a single compressed token from the last l raw tokens using Conv1d with kernel=l,stride=d.
        Inputs: [B,G,l,D*] -> Outputs: [B,G,1,D*].
        """
        assert self.phi_k_conv is not None and self.phi_v_conv is not None
        B, G, lwin, Dk = K_last.shape
        Dv = V_last.shape[-1]
        assert lwin == self.l, "decode emission expects exactly l tokens"
        K_rope = apply_rope(K_last, pos_last, scale=getattr(self, "rope_scale", 1.0))
        Kx = K_rope.permute(0, 1, 3, 2).reshape(B * G, Dk, lwin)
        Vx = V_last.permute(0, 1, 3, 2).reshape(B * G, Dv, lwin)
        Kc = self.phi_k_conv(Kx)
        Vc = self.phi_v_conv(Vx)
        K_cmp_new = Kc.reshape(B, G, Dk, 1).permute(0, 1, 3, 2).contiguous()
        V_cmp_new = Vc.reshape(B, G, Dv, 1).permute(0, 1, 3, 2).contiguous()
        return K_cmp_new, V_cmp_new

    def _sdpa_over_ranges(
        self,
        Q: torch.Tensor,
        K: torch.Tensor,
        V: torch.Tensor,
        ranges: torch.Tensor,
    ) -> torch.Tensor:
        """
        SDPA over concatenated gathered tokens per (B,G) according to `ranges`.

        Args:
            Q: [B,G,h,Dk]
            K: [B,G,S_kv,Dk]
            V: [B,G,S_kv,Dv]
            ranges: [B,G,n,2] start/end pairs
        Returns:
            [B,G,h,Dv]
        """
        # Concatenate gathered tokens per (B,G)
        B, G, h, Dk = Q.shape
        Dv = V.shape[-1]
        outs = []
        S_kv = K.shape[2]
        strict_asserts = (
            self._env_cache.get("strict_asserts", False) if hasattr(self, "_env_cache") else False
        )
        for b in range(B):
            row = []
            for g in range(G):
                # Clamp and validate ranges to avoid invalid or oversized indices
                r = ranges[b, g].to(dtype=torch.int64, device=K.device)  # [n,2]
                if r.numel() == 0:
                    valid_pairs = torch.empty((0, 2), dtype=torch.int64, device=K.device)
                else:
                    s = r[:, 0].clamp_(0, S_kv)
                    e = r[:, 1].clamp_(0, S_kv)
                    valid = e > s
                    valid_pairs = torch.stack([s[valid], e[valid]], dim=-1)

                    # M8: Assert bounds for gathered ranges (GPU-sync gated)
                    if strict_asserts and valid_pairs.numel() > 0:
                        max_end = valid_pairs[:, 1].max().item()
                        assert max_end <= S_kv, (
                            f"Selection range exceeds sequence length: max_end={max_end} > S_kv={S_kv} "
                            f"at batch={b}, group={g}."
                        )
                # Build a boolean mask over S_kv to gather selected tokens (limits worst-case size)
                if valid_pairs.numel() > 0:
                    m = torch.zeros((S_kv,), dtype=torch.bool, device=K.device)
                    for s_e in valid_pairs:
                        s_i = int(s_e[0].item())
                        e_i = int(s_e[1].item())
                        if e_i > s_i:
                            m[s_i:e_i] = True
                    idx = m.nonzero(as_tuple=False).squeeze(-1)
                else:
                    idx = torch.empty((0,), dtype=torch.int64, device=K.device)
                k = (
                    K[b, g, idx]
                    if idx.numel() > 0
                    else torch.zeros((1, Dk), device=K.device, dtype=K.dtype)
                )
                v = (
                    V[b, g, idx]
                    if idx.numel() > 0
                    else torch.zeros((1, Dv), device=K.device, dtype=V.dtype)
                )
                q = Q[b, g]  # [h,Dk]
                attn = F.scaled_dot_product_attention(
                    q.unsqueeze(0).contiguous(),
                    k.unsqueeze(0).contiguous(),
                    v.unsqueeze(0).contiguous(),
                    is_causal=True,
                )
                row.append(attn.squeeze(0))  # [h,Dv]
            outs.append(torch.stack(row, dim=0))  # [G,h,Dv]
        return torch.stack(outs, dim=0)  # [B,G,h,Dv]<|MERGE_RESOLUTION|>--- conflicted
+++ resolved
@@ -279,8 +279,6 @@
             "debug_compare": parse_bool("NSA_DEBUG_COMPARE", "0"),
         }
 
-<<<<<<< HEAD
-=======
         # Detect whether env overrides were explicitly provided so we can honor hard-disable
         fa2_all_set = "NSA_USE_FA2" in os.environ
         fa2_win_set = "NSA_USE_FA2_WIN" in os.environ
@@ -317,8 +315,6 @@
                 "fa2_cmp_eff": fa2_cmp_eff,
             }
         )
-        
->>>>>>> 4a7b542a
         # Parse numeric values
         try:
             self._rope_scale = float(os.getenv("NSA_ROPE_SCALE", "1.0"))
@@ -771,13 +767,8 @@
                 assert S_cmp_t <= kv.K_cmp.shape[2], (
                     f"Compressed range exceeds cache: S_cmp_t={S_cmp_t} > cache_size={kv.K_cmp.shape[2]}"
                 )
-<<<<<<< HEAD
-
-                if use_flash and (env["fa2_all"] or env["fa2_cmp"]):
-=======
-                
+
                 if use_flash and (env["fa2_all_eff"] or env["fa2_cmp_eff"]):
->>>>>>> 4a7b542a
                     try:
                         O_cmp = compressed_attention_fa2_decode(Q_t, kv.K_cmp, kv.V_cmp, S_cmp_t)
                     except Exception as e:
@@ -791,15 +782,9 @@
                         )
                         # Fallback to standard attention
                         O_cmp = attention_bgh(
-<<<<<<< HEAD
-                            Q_t,
-                            kv.K_cmp[:, :, :S_cmp_t, :],
-                            kv.V_cmp[:, :, :S_cmp_t, :],
-=======
                             Q_t.contiguous(),
                             kv.K_cmp[:, :, :S_cmp_t, :].contiguous(),
                             kv.V_cmp[:, :, :S_cmp_t, :].contiguous(),
->>>>>>> 4a7b542a
                             causal=True,
                         )
                 else:
@@ -1053,17 +1038,10 @@
                         f"Compressed range violates causality: L={L} > max_allowed_L={max_allowed_L} "
                         f"at t={t}. Compressed tokens represent future positions."
                     )
-<<<<<<< HEAD
-
-                    q_t = Q[:, t]
-                    k_t = kv.K_cmp[:, :, :L, :]
-                    v_t = kv.V_cmp[:, :, :L, :]
-=======
-                    
+
                     q_t = Q[:, t].contiguous()
                     k_t = kv.K_cmp[:, :, :L, :].contiguous()
                     v_t = kv.V_cmp[:, :, :L, :].contiguous()
->>>>>>> 4a7b542a
                     O_cmp[:, t] = attention_bgh(q_t, k_t, v_t, causal=True)
         # Strict finite check and fallback
         if strict_asserts and not torch.isfinite(O_cmp).all():
@@ -1170,17 +1148,10 @@
                 assert start <= end, (
                     f"Sliding window has invalid range: start={start} > end={end} at position t={t}."
                 )
-<<<<<<< HEAD
-
-                q_t = Q[:, t]
-                k_t = K_win[:, :, start:end, :]
-                v_t = V_win[:, :, start:end, :]
-=======
-                
+
                 q_t = Q[:, t].contiguous()
                 k_t = K_win[:, :, start:end, :].contiguous()
                 v_t = V_win[:, :, start:end, :].contiguous()
->>>>>>> 4a7b542a
                 O_win[:, t] = attention_bgh(q_t, k_t, v_t, causal=True)
         if strict_asserts and not torch.isfinite(O_win).all():
             from nsa.core.attention_kernels import sliding_window_attention_masked
@@ -1221,17 +1192,10 @@
                         assert L <= S_cmp, (
                             f"Debug compressed range exceeds cache: L={L} > S_cmp={S_cmp} at t={t}"
                         )
-<<<<<<< HEAD
-
-                        q_t = Q[:, t]
-                        k_t = kv.K_cmp[:, :, :L, :]
-                        v_t = kv.V_cmp[:, :, :L, :]
-=======
-                        
+
                         q_t = Q[:, t].contiguous()
                         k_t = kv.K_cmp[:, :, :L, :].contiguous()
                         v_t = kv.V_cmp[:, :, :L, :].contiguous()
->>>>>>> 4a7b542a
                         O_cmp_seq[:, t] = attention_bgh(q_t, k_t, v_t, causal=True)
                 cmp_mae = (O_cmp - O_cmp_seq).abs().mean().item()
                 print(f"NSA-DBG cmp_mae={cmp_mae:.6e}")
