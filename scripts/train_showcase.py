#!/usr/bin/env python3
import argparse
import contextlib
import json
import os
import signal
import sys
import threading
import time
import traceback
from datetime import datetime
from pathlib import Path
<<<<<<< HEAD
from typing import Any, Dict, List, Optional, Tuple, Union
=======
from typing import Optional, Union, Dict, Any
import queue
import collections
>>>>>>> 4a7b542a

import torch
import torch.nn as nn
import torch.optim as optim
from omegaconf import OmegaConf

try:
    from torch.utils.tensorboard import SummaryWriter  # type: ignore
except Exception:
    SummaryWriter = None  # type: ignore

from nsa.model.llama_block_nsa import LlamaBlockNSA


class TinyLM(nn.Module):
    def __init__(
        self,
        vocab: int,
        dim: int,
        n_layers: int,
        n_heads: int,
        n_kv_groups: int,
        d_k: int,
        d_v: int,
        l: int,
        d: int,
        l_sel: int,
        n_sel: int,
        w: int,
        grad_checkpointing: bool = False,
    ):
        super().__init__()
        from nsa.model.llama_block_nsa import RMSNorm

        self.embed = nn.Embedding(vocab, dim)
        self.grad_checkpointing = bool(grad_checkpointing)
        # Optional: restrict checkpointing to a layer range via env (e.g., "1:6")
        gc_rng_env = os.getenv("NSA_GC_RANGE", "").strip()
        self._gc_range: Optional[Tuple[int, int]] = None
        if gc_rng_env:
            try:
                parts = gc_rng_env.split(":")
                a = int(parts[0]) if parts[0] != "" else 0
                b = int(parts[1]) if len(parts) > 1 and parts[1] != "" else int(n_layers)
                if a < 0:
                    a = 0
                if b > int(n_layers):
                    b = int(n_layers)
                if a < b:
                    self._gc_range = (a, b)
            except Exception:
                self._gc_range = None
        self.blocks = nn.ModuleList(
            [
                LlamaBlockNSA(
                    dim=dim,
                    n_heads=n_heads,
                    n_kv_groups=n_kv_groups,
                    d_k=d_k,
                    d_v=d_v,
                    l=l,
                    d=d,
                    l_sel=l_sel,
                    n_sel=n_sel,
                    w=w,
                )
                for _ in range(int(n_layers))
            ]
        )
        self.norm_f = RMSNorm(dim)
        self.lm_head = nn.Linear(dim, vocab, bias=False)

    def forward(self, x_tok: torch.Tensor) -> torch.Tensor:
        x = self.embed(x_tok)  # [B,S,dim]
        for i, blk in enumerate(self.blocks):
            use_ckpt = False
            if self.grad_checkpointing and x.requires_grad:
                if self._gc_range is None:
                    use_ckpt = True
                else:
                    a, b = self._gc_range
                    use_ckpt = i >= a and i < b
            if use_ckpt:
                import torch.utils.checkpoint as _ckpt

                _ckpt_reentrant = os.getenv("NSA_GC_REENTRANT", "0").lower() in ("1", "true", "yes")
                if _ckpt_reentrant:
                    x = _ckpt.checkpoint(
                        lambda inp: blk(inp),
                        x.contiguous(),
                        use_reentrant=True,
                        preserve_rng_state=False,
                    )
                else:
                    x = _ckpt.checkpoint(
                        lambda inp: blk(inp),
                        x.contiguous(),
                        use_reentrant=False,
                        preserve_rng_state=False,
                    )
            else:
                x = blk(x)
        x = self.norm_f(x)
        return self.lm_head(x)


def set_seed(seed: int):
    import random

    import numpy as np

    random.seed(seed)
    np.random.seed(seed)
    torch.manual_seed(seed)
    torch.cuda.manual_seed_all(seed)


def _dump_env_info(out_dir: Path, extra: Optional[Dict[str, Any]] = None) -> None:
    try:
        info = {
            "time": datetime.utcnow().isoformat() + "Z",
            "python": sys.version,
            "torch": torch.__version__,
            "cuda_available": torch.cuda.is_available(),
            "cuda_device_count": torch.cuda.device_count(),
            "env": {
                k: v
                for k, v in os.environ.items()
                if k.startswith("NSA_") or k in ("WORLD_SIZE", "RANK", "LOCAL_RANK", "CONFIG")
            },
        }
        if torch.cuda.is_available():
            try:
                info["gpu_name"] = torch.cuda.get_device_name(0)
                info["cuda_capability"] = torch.cuda.get_device_capability(0)
            except Exception:
                pass
        if extra:
            info.update(extra)
        out_dir.mkdir(parents=True, exist_ok=True)
        with open(out_dir / "env.json", "w") as f:
            json.dump(info, f, indent=2)
        # Best-effort constraints snapshot for reproducibility
        try:
            import shlex  # noqa: F401
            import subprocess

            env_dir = out_dir / ".." / "env"
            env_dir = env_dir.resolve()
            env_dir.mkdir(parents=True, exist_ok=True)
            cons = subprocess.check_output(
                [sys.executable, "-m", "pip", "freeze"], text=True, timeout=20
            )
            with open(env_dir / "constraints.txt", "w") as cf:
                cf.write(cons)
        except Exception:
            pass
    except Exception:
        pass


class Heartbeat:
    def __init__(self, out_dir: Path, rank: int) -> None:
        self.out_dir = out_dir
        self.rank = rank
        self.path = out_dir / f"heartbeat_rank{rank}.jsonl"
        self._lock = threading.Lock()
        self._last_ts = time.time()

    def write(self, step: int, msg: str, extra: Optional[Dict[str, Any]] = None) -> None:
        payload = {
            "ts": time.time(),
            "iso": datetime.utcnow().isoformat() + "Z",
            "pid": os.getpid(),
            "rank": self.rank,
            "step": step,
            "msg": msg,
        }
        if torch.cuda.is_available():
            try:
                payload.update(
                    {
                        "gpu_mem_alloc": int(torch.cuda.memory_allocated() // (1024 * 1024)),
                        "gpu_mem_reserved": int(torch.cuda.memory_reserved() // (1024 * 1024)),
                    }
                )
            except Exception:
                pass
        if extra:
            payload.update(extra)
        self.out_dir.mkdir(parents=True, exist_ok=True)
        with self._lock:
            with open(self.path, "a") as f:
                f.write(json.dumps(payload) + "\n")
            self._last_ts = payload["ts"]

    @property
    def last_ts(self) -> float:
        with self._lock:
            return self._last_ts


def _register_signal_dump(out_dir: Path) -> None:
    def dump_stack(signum, frame):
        try:
            dump_path = out_dir / f"stackdump_{int(time.time())}.txt"
            with open(dump_path, "w") as f:
                f.write(f"Signal {signum} at {datetime.utcnow().isoformat()}Z\n")
                for th in threading.enumerate():
                    f.write(f"\n--- Thread: {th.name} ({getattr(th, 'ident', None)}) ---\n")
                    stack = sys._current_frames().get(getattr(th, "ident", None))
                    if stack:
                        f.write("".join(traceback.format_stack(stack)))
        except Exception:
            pass

    try:
        signal.signal(signal.SIGUSR1, dump_stack)
        signal.signal(signal.SIGTERM, dump_stack)
    except Exception:
        # Signals may not be supported on some platforms
        pass


def _sdp_kernel_ctx():
    """Select SDPA backend via env flags.

    NSA_SDPA_FLASH_ONLY=1  -> flash only
    NSA_SDPA_NO_FLASH=1    -> disable flash (mem_efficient+math allowed)
    default                -> leave PyTorch defaults
    """
    flash_only = os.getenv("NSA_SDPA_FLASH_ONLY", "0").lower() in ("1", "true", "yes")
    no_flash = os.getenv("NSA_SDPA_NO_FLASH", "0").lower() in ("1", "true", "yes")
    if flash_only:
        return torch.backends.cuda.sdp_kernel(
            enable_flash=True, enable_mem_efficient=False, enable_math=False
        )
    if no_flash:
        return torch.backends.cuda.sdp_kernel(
            enable_flash=False, enable_mem_efficient=True, enable_math=True
        )
    return contextlib.nullcontext()


def _dump_mem(out_dir: Path, tag: str) -> None:
    try:
        if not torch.cuda.is_available():
            return
        torch.cuda.synchronize()
        out_dir.mkdir(parents=True, exist_ok=True)
        (out_dir / f"mem_{tag}.txt").write_text(torch.cuda.memory_summary())
        import json as _json

        stats = {k: int(v) for k, v in torch.cuda.memory_stats().items()}
        (out_dir / f"mem_{tag}.json").write_text(_json.dumps(stats, indent=2))
    except Exception:
        pass


def _optimizer_state_mb(optim: optim.Optimizer) -> float:
    total = 0
    try:
        for st in optim.state.values():
            if isinstance(st, dict):
                for t in st.values():
                    if torch.is_tensor(t):
                        total += t.numel() * t.element_size()
    except Exception:
        return 0.0
    return total / (1024 * 1024)


def main():
    cli = argparse.ArgumentParser()
    cli.add_argument(
        "--dataset",
        type=str,
        default="synthetic",
        choices=["synthetic", "fineweb_edu", "fineweb_edu_local"],
        help="Training data source",
    )
    cli.add_argument(
        "--save",
        type=str,
        default="artifacts/train_showcase/model.pt",
        help="Path to save final weights+config (torch.save)",
    )
    cli.add_argument(
        "--ddp",
        type=int,
        default=-1,
        help="Force DDP (1) or single process (0); -1=auto by WORLD_SIZE",
    )
    cli.add_argument(
        "--resume", type=str, default="", help="Checkpoint path to resume from (optional)"
    )
    cli.add_argument(
        "--loader-timeout",
        type=float,
        default=60.0,
        help="Timeout seconds for initial dataset batch fetch",
    )
    cli.add_argument(
        "--fwe-report-docs",
        type=int,
        default=1000,
        help="FineWeb‑Edu progress print frequency (docs)",
    )
    cli.add_argument(
        "--synthetic-on-fail",
        action="store_true",
        help="Fallback to synthetic if FineWeb‑Edu stalls",
    )
    cli.add_argument(
        "--local-path",
        type=str,
        default="",
        help="Path for --dataset fineweb_edu_local (text or JSONL)",
    )
    cli.add_argument(
        "--steps", type=int, default=None, help="Override training steps for quick traces"
    )
    cli_args, _ = cli.parse_known_args()
    cfg_path = os.environ.get("CONFIG", "configs/train_showcase.yaml")
    print(f"[boot] loading config {cfg_path}", flush=True)
    cfg = OmegaConf.load(cfg_path)
    os.makedirs(cfg.train.out_dir, exist_ok=True)
    out_dir = Path(cfg.train.out_dir)
    # Environment guard (best-effort)
    try:
        from scripts._env_guard import configure_env  # type: ignore

        rep = configure_env(str(cfg.runtime.precision))
        if not rep.ok:
            print(f"[env-guard] {rep.reason}")
            # Do not hard fail; continue to allow CPU/synthetic runs
        else:
            print("[env-guard] ok", flush=True)
    except Exception as _e:
        print(f"[env-guard] skipped: {_e}")
    _dump_env_info(out_dir)
    _register_signal_dump(out_dir)

    set_seed(int(cfg.train.seed))

    # Optional autograd anomaly detection (debug only; slows down and may change timing)
    if os.getenv("NSA_DETECT_ANOMALY", "0").lower() in ("1", "true", "yes"):
        try:
            torch.autograd.set_detect_anomaly(True)
            if rank == 0:
                print("[debug] autograd anomaly detection enabled", flush=True)
        except Exception as _e:
            if rank == 0:
                print(f"[debug] failed to enable anomaly detection: {_e}")

    # DDP init: decide DDP, set device first (idiomatic), then init process group with timeout
    want_ddp = cli_args.ddp
    env_ws = int(os.environ.get("WORLD_SIZE", "1"))
    ddp = (env_ws > 1) if want_ddp < 0 else bool(want_ddp)
    local_rank = int(os.environ.get("LOCAL_RANK", os.environ.get("RANK", "0")))
<<<<<<< HEAD
    if ddp and torch.distributed.is_available() and not torch.distributed.is_initialized():
        torch.distributed.init_process_group(backend=os.environ.get("TORCH_BACKEND", "nccl"))
    world_size = (
        torch.distributed.get_world_size() if (ddp and torch.distributed.is_initialized()) else 1
    )
    rank = torch.distributed.get_rank() if (ddp and torch.distributed.is_initialized()) else 0
=======
>>>>>>> 4a7b542a

    # Device
    device = torch.device("cpu")
    if cfg.runtime.device == "cuda" or (cfg.runtime.device == "auto" and torch.cuda.is_available()):
        if ddp:
            torch.cuda.set_device(local_rank % max(1, torch.cuda.device_count()))
            device = torch.device("cuda", local_rank % max(1, torch.cuda.device_count()))
        else:
            device = torch.device("cuda")
    # Initialize process group after setting device
    if ddp and torch.distributed.is_available() and not torch.distributed.is_initialized():
        try:
            from datetime import timedelta
        except Exception:
            timedelta = None  # type: ignore
        pg_timeout_min = int(os.environ.get("NSA_PG_TIMEOUT_MIN", "15") or 15)
        pg_kwargs = {"backend": os.environ.get("TORCH_BACKEND", "nccl")}
        try:
            if timedelta is not None:
                pg_kwargs["timeout"] = timedelta(minutes=pg_timeout_min)
        except Exception:
            pass
        torch.distributed.init_process_group(**pg_kwargs)
    world_size = torch.distributed.get_world_size() if (ddp and torch.distributed.is_initialized()) else 1
    rank = torch.distributed.get_rank() if (ddp and torch.distributed.is_initialized()) else 0
    if ddp and torch.distributed.is_initialized() and rank == 0:
        try:
            print(
                f"[ddp] process group ready | backend={os.environ.get('TORCH_BACKEND','nccl')} "
                f"world_size={world_size} timeout_min={int(os.environ.get('NSA_PG_TIMEOUT_MIN','15') or 15)}",
                flush=True,
            )
        except Exception:
            pass
    dtype = torch.float32
    if str(cfg.runtime.precision).lower() in ("bf16", "bfloat16"):
        dtype = torch.bfloat16
    elif str(cfg.runtime.precision).lower() in ("fp16", "float16"):
        dtype = torch.float16

    # Tokenizer/vocab
    data_cfg = cfg.get("data", {}) if hasattr(cfg, "get") else {}
    use_bpe = False
    vocab = 256
    if (
        str(cli_args.dataset).lower() == "fineweb_edu"
        and str(data_cfg.get("tokenizer", "byte")).lower() == "gpt2"
    ):
        try:
            from transformers import GPT2Tokenizer  # type: ignore

            tok = GPT2Tokenizer.from_pretrained("gpt2")
            vocab = int(tok.vocab_size)
            use_bpe = True
        except Exception as e:
            raise RuntimeError(
                "GPT-2 tokenizer requested but transformers not available. Install transformers or switch tokenizer to 'byte'."
            ) from e
    print(
        f"[train] dataset={cli_args.dataset} tokenizer={'gpt2' if use_bpe else 'byte'}", flush=True
    )

    model = TinyLM(
        vocab=vocab,
        dim=int(cfg.model.dim),
        n_layers=int(cfg.model.get("n_layers", 1)),
        n_heads=int(cfg.model.n_heads),
        n_kv_groups=int(cfg.model.n_kv_groups),
        d_k=int(cfg.model.d_k),
        d_v=int(cfg.model.d_v),
        l=int(cfg.nsa.l),
        d=int(cfg.nsa.d),
        l_sel=int(cfg.nsa.l_sel),
        n_sel=int(cfg.nsa.n_sel),
        w=int(cfg.nsa.w),
        grad_checkpointing=bool(cfg.runtime.get("gradient_checkpointing", False)),
    ).to(device)
    model.train()
    # Mixed precision & GradScaler setup
    use_cuda = (device.type == "cuda") and torch.cuda.is_available()
    use_amp = False
    amp_dtype = None
    scaler = None
    if use_cuda:
        if dtype == torch.float16:
            use_amp = True
            amp_dtype = torch.float16
            try:
                init_scale = float(os.getenv("NSA_SCALER_INIT_SCALE", "65536"))
                growth_interval = int(os.getenv("NSA_SCALER_GROWTH_INTERVAL", "2000"))
                growth_factor = float(os.getenv("NSA_SCALER_GROWTH_FACTOR", "2.0"))
                backoff_factor = float(os.getenv("NSA_SCALER_BACKOFF_FACTOR", "0.5"))
                scaler = torch.cuda.amp.GradScaler(
                    enabled=True,
                    init_scale=init_scale,
                    growth_interval=growth_interval,
                    growth_factor=growth_factor,
                    backoff_factor=backoff_factor,
                )
                if rank == 0:
                    print(
                        f"[amp] GradScaler init_scale={init_scale} growth_interval={growth_interval} growth_factor={growth_factor} backoff_factor={backoff_factor}",
                        flush=True,
                    )
            except Exception as _e:
                if rank == 0:
                    print(f"[amp] GradScaler init failed: {_e}", flush=True)
                scaler = None
        elif dtype == torch.bfloat16:
            use_amp = True
            amp_dtype = torch.bfloat16
            scaler = None
    # Keep prior behavior: cast model weights to chosen dtype if not fp32
    if dtype != torch.float32:
        model = model.to(dtype=dtype)
    # Gradient checkpointing policy under DDP
    if ddp:
        disable_gc = os.getenv("NSA_DDP_DISABLE_GC", "1").lower() in ("1", "true", "yes")
        safe_gc_layers = os.getenv("NSA_DDP_SAFE_GC_LAYERS", "").strip()
        if safe_gc_layers:
            # Progressive GC: enable checkpointing only for a given layer range A:B
            try:
                a, b = 0, int(cfg.model.get("n_layers", 0))
                parts = safe_gc_layers.split(":")
                if parts and parts[0] != "":
                    a = int(parts[0])
                if len(parts) > 1 and parts[1] != "":
                    b = int(parts[1])
                # Clamp bounds
                a = max(0, a)
                b = max(a, b)
                if hasattr(model, "grad_checkpointing"):
                    setattr(model, "grad_checkpointing", True)
                # Respect TinyLM internal range attribute if present
                if hasattr(model, "_gc_range"):
                    setattr(model, "_gc_range", (a, b))
                if rank == 0:
                    print(f"[ddp-safe] Progressive GC enabled under DDP for layers [{a}:{b})", flush=True)
            except Exception as _e:
                if rank == 0:
                    print(f"[ddp-safe] Failed to enable progressive GC: {safe_gc_layers} ({_e})", flush=True)
        elif disable_gc:
            # Disable all checkpointing for maximal DDP stability
            try:
                if hasattr(model, "grad_checkpointing") and getattr(model, "grad_checkpointing"):
                    setattr(model, "grad_checkpointing", False)
                    if rank == 0:
                        print("[ddp-safe] Disabled gradient checkpointing under DDP", flush=True)
            except Exception:
                pass
    if rank == 0:
        print(
            f"[train] gradient_checkpointing={'on' if getattr(model, 'grad_checkpointing', False) else 'off'}",
            flush=True,
        )
        if os.getenv("NSA_SDPA_FLASH_ONLY"):
            print("[train] SDPA routing: flash-only enabled", flush=True)
        if os.getenv("NSA_SDPA_NO_FLASH"):
            print("[train] SDPA routing: flash disabled (mem_efficient/math only)", flush=True)
        # Initial memory snapshot after model construction
        _dump_mem(out_dir, "boot")

    # Dtype audit (rank 0): write parameter/buffer dtype summary early
    def _dump_dtypes_report(m: nn.Module, out_dir: Path, rank: int) -> None:
        if rank != 0:
            return
        try:
            mod = m.module if hasattr(m, "module") else m
            dcounts: Dict[str, int] = {}
            lines: List[str] = []
            for name, p in mod.named_parameters():
                dt = str(p.dtype)
                dcounts[dt] = dcounts.get(dt, 0) + int(p.numel())
                lines.append(f"PARAM {name} {dt} {p.shape}")
            for name, b in mod.named_buffers():
                dt = str(b.dtype)
                dcounts[dt] = dcounts.get(dt, 0) + int(b.numel())
                lines.append(f"BUFFER {name} {dt} {b.shape}")
            # Summary
            total = sum(dcounts.values()) or 1
            summary = ["# DTYPE SUMMARY (elements)"] + [
                f"{k}: {v} ({v / total:.2%})" for k, v in sorted(dcounts.items())
            ]
            out = out_dir / "dtypes_report.txt"
            out_dir.mkdir(parents=True, exist_ok=True)
            with open(out, "w") as f:
                f.write("\n".join(summary) + "\n\n")
                f.write("\n".join(lines))
        except Exception as e:
            print(f"[warn] dtype audit failed: {e}")

    # TensorBoard writer (rank 0) with optional disable
    tb_writer = None
    tb_disable = os.getenv("NSA_TB_DISABLE", "0").lower() in ("1", "true", "yes")
    if SummaryWriter is not None and rank == 0 and not tb_disable:
        try:
            tb_dir = Path(cfg.train.out_dir) / "tb"
            tb_dir.mkdir(parents=True, exist_ok=True)
            tb_writer = SummaryWriter(log_dir=str(tb_dir))  # type: ignore
            print(f"[train] tensorboard logdir: {tb_dir}", flush=True)
        except Exception as e:
            print(f"[train] tensorboard init failed: {e}")
    if ddp and world_size > 1:
        from torch.nn.parallel import DistributedDataParallel as DDP

        # Optional safe-mode for DDP to avoid kernel/backward edge-cases
        ddp_safe = os.getenv("NSA_DDP_SAFE_MODE", "0").lower() in ("1", "true", "yes")

        # DDP kwargs with env overrides for performance tuning
        def _env_bool(name: str, default: bool) -> bool:
            v = os.getenv(name)
            if v is None:
                return default
            return v.lower() in ("1", "true", "yes")

        def _env_int(name: str, default: int) -> int:
            try:
                v = os.getenv(name)
                return int(v) if v is not None and v.strip() != "" else default
            except Exception:
                return default

        ddp_kwargs = {
            "device_ids": [device.index] if device.type == "cuda" else None,
            # Prefer static graphs and avoid unused-parameter scans by default
            "find_unused_parameters": _env_bool("NSA_DDP_FIND_UNUSED", False),
            "broadcast_buffers": _env_bool("NSA_DDP_BROADCAST_BUFFERS", False),
            "gradient_as_bucket_view": _env_bool("NSA_DDP_GRAD_AS_BUCKET_VIEW", True),
            "static_graph": _env_bool("NSA_DDP_STATIC_GRAPH", False),
        }
        # Optional DDP tuning: bucket size, broadcast buffers, grad-as-bucket-view
        bucket_mb = _env_int("NSA_DDP_BUCKET_MB", 0)
        if bucket_mb > 0:
            ddp_kwargs["bucket_cap_mb"] = bucket_mb
        if ddp_safe:
            # Avoid buffer broadcasts and large buckets; disable grad-as-bucket-view
            ddp_kwargs.update(
                {
                    "broadcast_buffers": False,
                    "gradient_as_bucket_view": False,
                    "bucket_cap_mb": 2,
                }
            )
            # Also steer NSA kernels to conservative paths on multi-GPU
            os.environ.setdefault("NSA_SDPA_NO_FLASH", "1")
            os.environ.setdefault("NSA_USE_FA2", "0")
            os.environ.setdefault("NSA_USE_FA2_WIN", "0")
            os.environ.setdefault("NSA_USE_FA2_CMP", "0")
            os.environ.setdefault("NSA_USE_TRITON_SEL", "0")
            # Prefer simplest, most conservative selection path (gather), not packed/masked
            os.environ.setdefault("NSA_USE_SEL_PACK", "0")
            os.environ.setdefault("NSA_USE_SEL_MASK", "0")
            os.environ.setdefault("NSA_FORCE_PARITY", "1")
            # Reduce gradient coupling from gates in DDP
            os.environ.setdefault("NSA_STOPGRAD_GATES", "1")
            if rank == 0:
                print(
                    "[ddp-safe] Enabled conservative DDP+NSA settings (gather selection, stopgrad gates)",
                    flush=True,
                )
        model = DDP(model, **ddp_kwargs)
        # Optional: gradient compression hook to reduce PCIe bandwidth
        try:
            from torch.distributed.algorithms.ddp_comm_hooks import (
                default as ddp_hooks,  # type: ignore
            )

            _compress = os.getenv("NSA_DDP_COMPRESS", "bf16").strip().lower()
            if _compress in ("bf16", "fp16"):
                hook = (
                    ddp_hooks.bf16_compress_hook
                    if _compress == "bf16"
                    else ddp_hooks.fp16_compress_hook
                )
                model.register_comm_hook(state=None, hook=hook)
                if rank == 0:
                    print(f"[ddp] gradient compression enabled: {_compress}", flush=True)
        except Exception as _e:
            if rank == 0:
                print(f"[ddp] could not register compression hook: {_e}", flush=True)
        # Backward-compatible static-graph hint if supported on this PT version
        if ddp_kwargs.get("static_graph", False):
            try:
                model._set_static_graph()
            except Exception:
                pass

        # Optional: trace DDP buckets (very noisy; enable for 1 step)
        if os.getenv("NSA_TRACE_DDP_BUCKETS", "0").lower() in ("1", "true", "yes"):
            import torch.distributed as _dist

            def _logging_allreduce(state, bucket):  # type: ignore
                try:
                    t = bucket.get_tensor()
                    print(
                        f"[DDP] rank={_dist.get_rank()} bucket_elems={t.numel()} dtype={t.dtype}",
                        flush=True,
                    )
                except Exception:
                    pass
                fut = _dist.all_reduce(bucket.get_tensor(), async_op=True).get_future()
                return fut.then(lambda fut: fut.value()[0])

            try:
                model.register_comm_hook(state=None, hook=_logging_allreduce)
                if rank == 0:
                    print("[trace] DDP comm hook enabled (bucket logging)", flush=True)
            except Exception as _e:
                if rank == 0:
                    print(f"[trace] Failed to register DDP comm hook: {_e}", flush=True)

    # Emit dtype audit after model is fully constructed/wrapped
    _dump_dtypes_report(model, out_dir, rank)

    # Steps with optional CLI override
    steps = int(cfg.train.steps)
    if cli_args.steps is not None:
        try:
            steps = int(cli_args.steps)
            if rank == 0:
                print(f"[trace] overriding steps to {steps}", flush=True)
        except Exception:
            pass
    S = int(cfg.train.seq_len)
    B_global = int(cfg.train.batch_size)
    # Optional batch/accum overrides via env for quick A/B
    try:
        bs_env = os.getenv("NSA_BATCH_SIZE")
        if bs_env is not None and bs_env.strip() != "":
            B_global = int(bs_env)
            if rank == 0:
                print(f"[train] overriding batch_size via NSA_BATCH_SIZE={B_global}", flush=True)
    except Exception:
        pass
    if world_size > 1:
        base = B_global // world_size
        extra = B_global % world_size
        B_local = base + (1 if rank < extra else 0)
    else:
        B_local = B_global
    lr = float(cfg.train.lr)
    # Optional LR override via env for quick tuning
    try:
        lr_env = os.getenv("NSA_LR")
        if lr_env is not None and lr_env.strip() != "":
            lr = float(lr_env)
            if rank == 0:
                print(f"[train] overriding lr via NSA_LR={lr}", flush=True)
    except Exception:
        pass
    save_every = int(cfg.train.get("save_every", 0))
    eval_every = int(cfg.train.get("eval_every", 0))
    accum = int(cfg.train.get("accumulate_grad_batches", 1))
    try:
        acc_env = os.getenv("NSA_ACCUM")
        if acc_env is not None and acc_env.strip() != "":
            accum = int(acc_env)
            if rank == 0:
                print(
                    f"[train] overriding accumulate_grad_batches via NSA_ACCUM={accum}", flush=True
                )
    except Exception:
        pass
    warmup = int(cfg.train.get("warmup_steps", 0))

<<<<<<< HEAD
    opt = optim.AdamW(
        model.parameters(), lr=lr, weight_decay=float(cfg.train.get("weight_decay", 0.0))
    )
=======
    # Optimizer: optionally enable fused AdamW when supported (opt-in via env)
    use_fused_opt = os.getenv("NSA_OPT_FUSED", "0").lower() in ("1", "true", "yes")
    opt = None
    try:
        if use_fused_opt and use_cuda:
            opt = optim.AdamW(
                model.parameters(), lr=lr, weight_decay=float(cfg.train.get("weight_decay", 0.0)), fused=True
            )
            if rank == 0:
                print("[opt] AdamW fused=True enabled", flush=True)
        else:
            opt = optim.AdamW(model.parameters(), lr=lr, weight_decay=float(cfg.train.get("weight_decay", 0.0)))
    except TypeError:
        # Older PyTorch may not support fused kwarg; fall back safely
        opt = optim.AdamW(model.parameters(), lr=lr, weight_decay=float(cfg.train.get("weight_decay", 0.0)))
        if rank == 0 and use_fused_opt and use_cuda:
            print("[opt] fused AdamW not supported; using standard AdamW", flush=True)
>>>>>>> 4a7b542a
    total_steps = steps

    def lr_lambda(step):
        if warmup > 0 and step < warmup:
            return float(step + 1) / float(max(1, warmup))
        import math

        progress = float(step - warmup) / float(max(1, total_steps - warmup))
        progress = min(1.0, max(0.0, progress))
        # Correct cosine schedule without floor
        return 0.5 * (1.0 + math.cos(math.pi * progress))

    scheduler = optim.lr_scheduler.LambdaLR(opt, lr_lambda)
    loss_fn = nn.CrossEntropyLoss()

    # Optional dataset wiring
    use_fwe = str(cli_args.dataset).lower() == "fineweb_edu"
    use_fwe_local = str(cli_args.dataset).lower() == "fineweb_edu_local"
    hb = Heartbeat(out_dir, rank)
    hb.write(0, "boot", {"phase": "start"})

    # --- Optional tracing: per-parameter grad arrival & module backward ---
    trace_grads = os.getenv("NSA_TRACE_GRADS", "0").lower() in ("1", "true", "yes")
    trace_mod_bwd = os.getenv("NSA_TRACE_MODULE_BWD", "0").lower() in ("1", "true", "yes")
    grad_seen: Dict[str, Tuple[torch.Size, bool]] = {}
    mod_bwd_seen: Dict[int, str] = {}

    def _register_grad_tracer():
        nonlocal grad_seen
        try:
            if not trace_grads:
                return
            tgt = model.module if hasattr(model, "module") else model
            for n, p in tgt.named_parameters():
                if p.requires_grad:

                    def _mk(nm):
                        def _h(g):
                            try:
                                grad_seen[nm] = (g.shape, bool(torch.isnan(g).any().item()))
                            except Exception:
                                grad_seen[nm] = (getattr(g, "shape", torch.Size([])), False)
                            return g

                        return _h

                    try:
                        p.register_hook(_mk(n))
                    except Exception:
                        continue
            if rank == 0:
                print("[trace] grad-arrival hooks registered", flush=True)
        except Exception as _e:
            if rank == 0:
                print(f"[trace] grad tracer registration failed: {_e}", flush=True)

    def _dump_grad_seen(tag: str):
        try:
            if not trace_grads or rank != 0:
                return
            tgt = model.module if hasattr(model, "module") else model
            missing = [
                n for n, p in tgt.named_parameters() if p.requires_grad and n not in grad_seen
            ]
            print(f"[GRAD-TRACE] {tag} arrived={len(grad_seen)} missing={len(missing)}", flush=True)
            for n in missing[:50]:
                print(f"  - MISSING: {n}", flush=True)
        except Exception:
            pass

    def _register_module_bwd_hooks():
        try:
            if not trace_mod_bwd:
                return
            tgt = model.module if hasattr(model, "module") else model

            def _bwd_hook(mod, grad_in, grad_out):
                try:
                    mod_bwd_seen[id(mod)] = mod.__class__.__name__
                except Exception:
                    pass

            for m in tgt.modules():
                try:
                    m.register_full_backward_hook(_bwd_hook)
                except Exception:
                    continue
            if rank == 0:
                print("[trace] module backward hooks registered", flush=True)
        except Exception as _e:
            if rank == 0:
                print(f"[trace] module-bwd hook registration failed: {_e}", flush=True)

    _register_grad_tracer()
    _register_module_bwd_hooks()

    dt_fetch_last: Optional[float] = None
    halt_path = out_dir / ".HALT"
    if use_fwe:
        try:
<<<<<<< HEAD
            from nsa.data_pipeline import Shard, fineweb_stream_batches  # type: ignore
        except Exception as e:
            raise RuntimeError(
                "FineWeb‑Edu pipeline missing; ensure repository is intact and optional deps installed (datasets)"
            ) from e
        if use_bpe:
            from transformers import GPT2Tokenizer  # type: ignore

            tok = GPT2Tokenizer.from_pretrained("gpt2")

            def encode_bytes(s: str):
                tokens = tok.encode(s)
                if len(tokens) > S - 1:
                    tokens = tokens[: S - 1]
                return tokens
        else:

            def encode_bytes(s: str):
                tokens = list(s.encode("utf-8", errors="ignore"))
                if len(tokens) > S - 1:
                    tokens = tokens[: S - 1]
                return tokens

=======
            from nsa.data_pipeline import fineweb_stream_batches, fineweb_stream_batches_batched, Shard  # type: ignore
        except Exception as e:
            raise RuntimeError("FineWeb‑Edu pipeline missing; ensure repository is intact and optional deps installed (datasets)") from e
        # Tokenizer setup (prefer fast tokenizer)
        if use_bpe:
            try:
                from transformers import GPT2TokenizerFast  # type: ignore
                tok = GPT2TokenizerFast.from_pretrained("gpt2")
                tok.model_max_length = 1_000_000
                def encode_one(s: str):
                    ids = tok.encode(s, add_special_tokens=False)
                    return ids[: S - 1] if len(ids) > (S - 1) else ids
                def encode_batch(texts: list[str]) -> list[list[int]]:
                    out = tok(texts, add_special_tokens=False, return_attention_mask=False)
                    ids_list = out["input_ids"]
                    return [ids[: S - 1] if len(ids) > (S - 1) else ids for ids in ids_list]
            except Exception:
                from transformers import GPT2Tokenizer  # type: ignore
                tok = GPT2Tokenizer.from_pretrained("gpt2")
                def encode_one(s: str):
                    ids = tok.encode(s)
                    return ids[: S - 1] if len(ids) > (S - 1) else ids
                def encode_batch(texts: list[str]) -> list[list[int]]:
                    return [encode_one(t) for t in texts]
        else:
            def encode_one(s: str):
                ids = list(s.encode("utf-8", errors="ignore"))
                return ids[: S - 1] if len(ids) > (S - 1) else ids
            def encode_batch(texts: list[str]) -> list[list[int]]:
                out = []
                for t in texts:
                    ids = list(t.encode("utf-8", errors="ignore"))
                    out.append(ids[: S - 1] if len(ids) > (S - 1) else ids)
                return out
>>>>>>> 4a7b542a
        os.environ["NSA_FWE_REPORT_DOCS"] = str(int(cli_args.fwe_report_docs))
        print("[train] streaming FineWeb‑Edu via datasets (sharded)", flush=True)
        if world_size > 1:
            shard = Shard(mod=world_size, rem=rank)
<<<<<<< HEAD
            fwe_train = fineweb_stream_batches(
                encode=encode_bytes,
                seq_len=S,
                batch_size=B_global,
                shard=shard,
                report_docs=int(cli_args.fwe_report_docs),
            )
            fwe_val = fineweb_stream_batches(
                encode=encode_bytes,
                seq_len=S,
                batch_size=B_global,
                shard=shard,
                report_docs=int(cli_args.fwe_report_docs),
            )
        else:
            # Use a simple modulo split to simulate train/val separation
            fwe_train = fineweb_stream_batches(
                encode=encode_bytes,
                seq_len=S,
                batch_size=B_global,
                shard=Shard(mod=100, rem=1),
                report_docs=int(cli_args.fwe_report_docs),
            )
            fwe_val = fineweb_stream_batches(
                encode=encode_bytes,
                seq_len=S,
                batch_size=B_global,
                shard=Shard(mod=100, rem=0),
                report_docs=int(cli_args.fwe_report_docs),
            )
=======
            _doc_batch = int(os.getenv("NSA_FWE_DOC_BATCH", "64"))
            if _doc_batch > 1:
                fwe_train = fineweb_stream_batches_batched(encode_batch=encode_batch, seq_len=S, batch_size=B_global, shard=shard, report_docs=int(cli_args.fwe_report_docs), doc_batch=_doc_batch)
                fwe_val = fineweb_stream_batches_batched(encode_batch=encode_batch, seq_len=S, batch_size=B_global, shard=shard, report_docs=int(cli_args.fwe_report_docs), doc_batch=_doc_batch)
            else:
                fwe_train = fineweb_stream_batches(encode=encode_one, seq_len=S, batch_size=B_global, shard=shard, report_docs=int(cli_args.fwe_report_docs))
                fwe_val = fineweb_stream_batches(encode=encode_one, seq_len=S, batch_size=B_global, shard=shard, report_docs=int(cli_args.fwe_report_docs))
            # Each rank already receives a full per-rank batch of size B_global.
            # Align B_local to avoid empty batches on secondary ranks when B_global < world_size.
            B_local = B_global
        else:
            # Single-GPU: train on full stream; val uses small modulo sample
            shard_train = Shard(mod=1, rem=0)
            shard_val = Shard(mod=100, rem=0)
            _doc_batch = int(os.getenv("NSA_FWE_DOC_BATCH", "64"))
            if _doc_batch > 1:
                fwe_train = fineweb_stream_batches_batched(encode_batch=encode_batch, seq_len=S, batch_size=B_global, shard=shard_train, report_docs=int(cli_args.fwe_report_docs), doc_batch=_doc_batch)
                fwe_val = fineweb_stream_batches_batched(encode_batch=encode_batch, seq_len=S, batch_size=B_global, shard=shard_val, report_docs=int(cli_args.fwe_report_docs), doc_batch=_doc_batch)
            else:
                fwe_train = fineweb_stream_batches(encode=encode_one, seq_len=S, batch_size=B_global, shard=shard_train, report_docs=int(cli_args.fwe_report_docs))
                fwe_val = fineweb_stream_batches(encode=encode_one, seq_len=S, batch_size=B_global, shard=shard_val, report_docs=int(cli_args.fwe_report_docs))
>>>>>>> 4a7b542a

        # Smoke test: try to fetch one batch with timeout to detect stalls early
        def _pull_one_batch(result_box: Dict[str, Any]) -> None:
            try:
                t0 = time.time()
                result_box["batch"] = next(fwe_train)
                result_box["dt"] = time.time() - t0
                result_box["ok"] = True
            except StopIteration:
                result_box["ok"] = False
                result_box["err"] = "StopIteration"
            except Exception as e:
                result_box["ok"] = False
                result_box["err"] = f"{type(e).__name__}: {e}"

        box: Dict[str, Any] = {}
        t = threading.Thread(target=_pull_one_batch, args=(box,), daemon=True)
        t.start()
        t.join(timeout=float(cli_args.loader_timeout))
        if not box.get("ok", False):
            msg = box.get(
                "err",
                f"timeout waiting for first FineWeb‑Edu batch (≥{cli_args.loader_timeout:.0f}s)",
            )
            print(f"[error] FineWeb‑Edu loader failed: {msg}", flush=True)
            hb.write(0, "fineweb_loader_error", {"error": msg})
            if cli_args.synthetic_on_fail:
                print("[warn] Falling back to synthetic dataset due to loader failure", flush=True)
                use_fwe = False
            else:
                raise RuntimeError(f"FineWeb‑Edu loader stall: {msg}")
        else:
            print(
                f"[train] first FineWeb‑Edu batch fetched in {box.get('dt', 0.0):.2f}s", flush=True
            )
            hb.write(0, "fineweb_loader_ready", {"dt": box.get("dt", 0.0)})
            # Put back the consumed batch for training by prepending
            # Re-create an iterator that yields the consumed batch first, then the original iterator
            first_batch = box["batch"]

            def _chain_batches(first, iterator):
                yield first
                yield from iterator

            fwe_train = _chain_batches(first_batch, fwe_train)
        # Optional prefetch of pinned CPU tensors
        _prefetch = os.getenv("NSA_FWE_PREFETCH", "1").lower() in ("1", "true", "yes")
        _qsize = int(os.getenv("NSA_FWE_Q", "4"))
        def _prefetch_iter(it, device):
            q: "queue.Queue[Optional[torch.Tensor]]" = queue.Queue(maxsize=max(1, _qsize))
            SENTINEL = object()
            def _worker():
                try:
                    for b in it:
                        cpu = torch.as_tensor(b, dtype=torch.long)
                        if device.type == "cuda":
                            try:
                                cpu = cpu.pin_memory()
                            except Exception:
                                pass
                        q.put(cpu)
                finally:
                    q.put(SENTINEL)
            threading.Thread(target=_worker, daemon=True).start()
            while True:
                item = q.get()
                if item is SENTINEL:
                    break
                yield item
        if _prefetch:
            fwe_train = _prefetch_iter(fwe_train, device)
        # Ensure all ranks are aligned before entering the training loop
        if ddp and world_size > 1 and torch.distributed.is_initialized():
            try:
                torch.distributed.barrier()
            except Exception:
                pass

    elif use_fwe_local:
        pth = cli_args.local_path
        if not pth:
            raise RuntimeError("--local-path is required when --dataset fineweb_edu_local")
        print(f"[train] reading local dataset: {pth}", flush=True)
        # Build encoder (same semantics as above)
        if use_bpe:
            from transformers import GPT2Tokenizer  # type: ignore

            tok = GPT2Tokenizer.from_pretrained("gpt2")

            def encode_bytes(s: str):
                tokens = tok.encode(s)
                if len(tokens) > S - 1:
                    tokens = tokens[: S - 1]
                return tokens
        else:

            def encode_bytes(s: str):
                tokens = list(s.encode("utf-8", errors="ignore"))
                if len(tokens) > S - 1:
                    tokens = tokens[: S - 1]
                return tokens

        from nsa.data_pipeline import local_jsonl_or_txt_batches  # type: ignore

        fwe_train = local_jsonl_or_txt_batches(pth, encode_bytes, S, B_global)
        fwe_val = local_jsonl_or_txt_batches(pth, encode_bytes, S, B_global)

    # Optional resume
    if cli_args.resume:
        try:
            ckpt = torch.load(cli_args.resume, map_location="cpu")
            sd = ckpt.get("state_dict", ckpt)
            if isinstance(model, torch.nn.parallel.DistributedDataParallel):
                model.module.load_state_dict(sd, strict=False)
            else:
                model.load_state_dict(sd, strict=False)
            if rank == 0:
                print(f"[train] resumed from {cli_args.resume}")
        except Exception as e:
            if rank == 0:
                print(f"[train] resume failed: {e}")

    losses = []
    grad_accum = 0
    t0 = time.time()
    tokens_total = 0
    last_log_time = t0
    last_log_tokens = 0
    # Fetch timing observability
    _fetch_times = collections.deque(maxlen=200)

    # Watchdog to dump stacks if heartbeat stalls > 180s
    def _watchdog():
        while True:
            time.sleep(30.0)
            last = hb.last_ts
            if time.time() - last > 180.0:
                dump_path = out_dir / f"watchdog_stackdump_{int(time.time())}.txt"
                try:
                    with open(dump_path, "w") as f:
                        f.write(
                            f"Watchdog at {datetime.utcnow().isoformat()}Z; last_heartbeat={last}\n"
                        )
                        for th in threading.enumerate():
                            f.write(f"\n--- Thread: {th.name} ({getattr(th, 'ident', None)}) ---\n")
                            stack = sys._current_frames().get(getattr(th, "ident", None))
                            if stack:
                                f.write("".join(traceback.format_stack(stack)))
                        # Append tracing info if enabled
                        if trace_grads and rank == 0:
                            try:
                                f.write("\n\n--- GRAD TRACE (watchdog) ---\n")
                                tgt = model.module if hasattr(model, "module") else model
                                missing = [
                                    n
                                    for n, p in tgt.named_parameters()
                                    if p.requires_grad and n not in grad_seen
                                ]
                                for n in missing:
                                    f.write(f"MISSING: {n}\n")
                            except Exception:
                                pass
                        if trace_mod_bwd and rank == 0:
                            try:
                                f.write("\n\n--- MODULE BWD TRACE (watchdog) ---\n")
                                # Note: we only know which modules were seen; dump a sample
                                seen = set(mod_bwd_seen.values())
                                f.write(f"seen_types={sorted(list(seen))}\n")
                            except Exception:
                                pass
                except Exception:
                    pass
                hb.write(0, "watchdog_dump", {"path": str(dump_path)})

    threading.Thread(target=_watchdog, daemon=True).start()

    # Eval helper
    def maybe_eval(step_idx: int):
        if not eval_every or (step_idx % eval_every != 0):
            return
        try:
            val_losses = []
            for _ in range(10):
                if use_fwe:
                    # Per-rank sharded iterator already returns a full per-rank batch
                    batch = next(fwe_val)
<<<<<<< HEAD
                    if world_size > 1:
                        start = sum(
                            [
                                B_global // world_size + (1 if r < (B_global % world_size) else 0)
                                for r in range(rank)
                            ]
                        )
                        count = B_local
                        sub = [batch[i] for i in range(start, start + count)] if count > 0 else []
                        xv = torch.tensor(sub, dtype=torch.long, device=device)
                    else:
                        xv = torch.tensor(batch, dtype=torch.long, device=device)
=======
                    xv = torch.tensor(batch, dtype=torch.long, device=device)
>>>>>>> 4a7b542a
                    yv = xv[:, 1:].contiguous()
                else:
                    xv = torch.randint(low=0, high=vocab, size=(B_local, S), device=device)
                    yv = xv[:, 1:].contiguous()
                with torch.no_grad():
                    out = model(xv)
                    out_trim = out[:, :-1, :].contiguous()
                    lv = loss_fn(out_trim.view(B_local * (S - 1), -1), yv.view(B_local * (S - 1)))
                val_losses.append(float(lv.item()))
            val_loss = sum(val_losses) / max(1, len(val_losses))
            if ddp and world_size > 1:
                t = torch.tensor([val_loss], device=device, dtype=torch.float32)
                torch.distributed.all_reduce(t, op=torch.distributed.ReduceOp.AVG)
                val_loss = float(t.item())
            import math as _m

            ppl = float(_m.exp(val_loss))
            if rank == 0:
                (Path(cfg.train.out_dir) / "val.csv").parent.mkdir(parents=True, exist_ok=True)
                with open(Path(cfg.train.out_dir) / "val.csv", "a") as vf:
                    vf.write(f"{step_idx},{val_loss:.6f},{ppl:.6f}\n")
                try:
                    from torch.utils.tensorboard import SummaryWriter as _SW  # type: ignore
                    # Append to existing writer if created earlier
                except Exception:
                    _SW = None  # type: ignore
        except Exception:
            pass

    csv_disable = os.getenv("NSA_DISABLE_CSV_LOGS", "0").lower() in ("1", "true", "yes")
    hb_every = os.getenv("NSA_HEARTBEAT_EVERY", "0").lower() in ("1", "true", "yes")
    disable_aux_stats = os.getenv("NSA_DISABLE_AUX_STATS", "0").lower() in ("1", "true", "yes")
    # Optional periodic GPU memory dump
    try:
        mem_every_env = os.getenv("NSA_MEM_DUMP_EVERY", "0")
        mem_every = int(mem_every_env) if mem_every_env is not None else 0
    except Exception:
        mem_every = 0
    for step in range(1, steps + 1):
        # Optional per-step heartbeat for stall localization
        if hb_every:
            try:
                hb.write(step, "beat", {"phase": "step_start"})
            except Exception:
                pass
        # Load batch
        if use_fwe:
            try:
                _t0_fetch = time.time()
                batch = next(fwe_train)
<<<<<<< HEAD
                if world_size > 1:
                    start = sum(
                        [
                            B_global // world_size + (1 if r < (B_global % world_size) else 0)
                            for r in range(rank)
                        ]
                    )
                    count = B_local
                    sub = [batch[i] for i in range(start, start + count)] if count > 0 else []
                    x = torch.tensor(sub, dtype=torch.long, device=device)
=======
                # Pinned CPU tensor path (from prefetcher) or Python list fallback
                if isinstance(batch, torch.Tensor):
                    if device.type == "cuda":
                        x = batch.to(device, non_blocking=True)
                    else:
                        x = batch
>>>>>>> 4a7b542a
                else:
                    if device.type == "cuda":
                        cpu = torch.as_tensor(batch, dtype=torch.long)
                        try:
                            cpu = cpu.pin_memory()
                        except Exception:
                            pass
                        x = cpu.to(device, non_blocking=True)
                    else:
                        x = torch.as_tensor(batch, dtype=torch.long)
                y = x[:, 1:].contiguous()
                dt_fetch_last = time.time() - _t0_fetch
                try:
                    _fetch_times.append(float(dt_fetch_last))
                except Exception:
                    pass
            except StopIteration:
                x = torch.randint(low=0, high=vocab, size=(B_local, S), device=device)
                y = x[:, 1:].contiguous()
                dt_fetch_last = None
        else:
            x = torch.randint(low=0, high=vocab, size=(B_local, S), device=device)
            y = x[:, 1:].contiguous()
            dt_fetch_last = None

        # CRITICAL: Validate input tensor shape before model forward pass
        expected_shape = (B_local, S)
        if x.shape != expected_shape:
            raise ValueError(
                f"Input tensor shape mismatch: got {x.shape}, expected {expected_shape}"
            )

        if rank == 0 and step <= 5:  # Log first few steps for debugging
            print(f"[debug] step {step}: input shape {x.shape}, seq_len {S}", flush=True)

        # HALT polling (graceful stop requested by watchdog)
        if halt_path.exists():
            if rank == 0:
                print("[train] HALT file detected — stopping gracefully.", flush=True)
            break

        # Optional per-step memory snapshot before forward
        if mem_every and (step % mem_every == 1 or mem_every == 1):
            _dump_mem(out_dir, f"pre_step{step}")
        with _sdp_kernel_ctx():
            if use_amp and amp_dtype is not None:
                with torch.cuda.amp.autocast(dtype=amp_dtype):
                    logits = model(x)
            else:
                logits = model(x)
        logits_trim = logits[:, :-1, :].contiguous()
        if use_amp and amp_dtype is not None:
            with torch.cuda.amp.autocast(dtype=amp_dtype):
                raw_loss = loss_fn(
                    logits_trim.view(B_local * (S - 1), vocab), y.view(B_local * (S - 1))
                )
        else:
            raw_loss = loss_fn(
                logits_trim.view(B_local * (S - 1), vocab), y.view(B_local * (S - 1))
            )
        loss = raw_loss / max(1, accum)
        # Early abort on NaN/Inf — coherently across all ranks to avoid DDP hangs
        stop_local = 1 if (not torch.isfinite(loss)) else 0
        should_stop = (stop_local == 1)
        if ddp and world_size > 1 and torch.distributed.is_initialized():
            try:
                _flag = torch.tensor([stop_local], device=device, dtype=torch.int32)
                torch.distributed.all_reduce(_flag, op=torch.distributed.ReduceOp.SUM)
                should_stop = int(_flag.item()) > 0
            except Exception:
                # If all_reduce fails, fall back to local decision
                should_stop = (stop_local == 1)
        if should_stop:
            if rank == 0:
                print("[train][FATAL] non-finite loss detected — aborting run.", flush=True)
                (out_dir / ".anomaly_type").write_text("nan_loss\n")
                (out_dir / ".HALT").write_text("halt: nan_loss\n")
            # Best-effort barrier so all ranks exit cleanly
            if ddp and world_size > 1 and torch.distributed.is_initialized():
                try:
                    torch.distributed.barrier()
                except Exception:
                    pass
            break

        # Backward with optional DDP no_sync during gradient accumulation to avoid
        # overlapping reductions that can trigger "mark variable ready twice".
        if ddp and world_size > 1 and hasattr(model, "no_sync") and grad_accum + 1 < accum:
            with model.no_sync():
                if scaler is not None:
                    scaler.scale(loss).backward()
                else:
                    loss.backward()
        else:
            if scaler is not None:
                scaler.scale(loss).backward()
            else:
                loss.backward()
        # Dump grad trace after backward for this step
        _dump_grad_seen(f"after_backward_step{step}")
        grad_accum += 1
        if grad_accum >= accum:
            # If using GradScaler, unscale before clipping
            if scaler is not None:
                try:
                    scaler.unscale_(opt)
                except Exception:
                    pass
            torch.nn.utils.clip_grad_norm_(
                model.parameters(), float(cfg.train.get("grad_clip", 1.0))
            )
            if scaler is not None:
                scaler.step(opt)
                scaler.update()
                opt.zero_grad(set_to_none=True)
            else:
                opt.step()
                opt.zero_grad(set_to_none=True)
            scheduler.step()
            grad_accum = 0
            # Optional per-step memory snapshot after optimizer step
            if mem_every and (step % mem_every == 0):
                _dump_mem(out_dir, f"post_step{step}")

        losses.append(loss.detach().float().item())
        # Throughput accounting (effective tokens for next-token loss = S-1)
        tokens_total += B_local * max(0, S - 1)
        if step % int(cfg.train.log_every) == 0 or step == 1:
            cur_loss = float(loss.item() * max(1, accum))
            log_loss = cur_loss
            if ddp and world_size > 1:
                t = torch.tensor([log_loss], device=device, dtype=torch.float32)
                torch.distributed.all_reduce(t, op=torch.distributed.ReduceOp.AVG)
                log_loss = float(t.item())
            now = time.time()
            dt = max(1e-6, now - last_log_time)
            toks = tokens_total - last_log_tokens
            toks_per_s_local = toks / dt
            # Use all-reduce to account for uneven per-rank batches
            if ddp and world_size > 1 and torch.distributed.is_initialized():
                try:
                    _toks = torch.tensor([toks], device=device, dtype=torch.float64)
                    torch.distributed.all_reduce(_toks, op=torch.distributed.ReduceOp.SUM)
                    toks_per_s_global = float(_toks.item()) / dt
                except Exception:
                    toks_per_s_global = toks_per_s_local * world_size
            else:
                toks_per_s_global = toks_per_s_local
            if rank == 0:
                # Optional grad-norm logging (enable with NSA_LOG_GRAD_NORM=1)
                gn_val = None
                try:
                    if os.getenv("NSA_LOG_GRAD_NORM", "0").lower() in ("1", "true", "yes"):
                        total = 0.0
                        for p in (
                            model.module.parameters()
                            if hasattr(model, "module")
                            else model.parameters()
                        ):
                            if p.grad is not None:
                                # use detach to avoid autograd overhead
                                g = p.grad.detach()
                                total += float(g.norm().item())
                        gn_val = total
                except Exception:
                    gn_val = None
                # Compose log line with optional fetch stats
                _log = (
                    f"step {step:04d} | loss {log_loss:.4f} | lr {scheduler.get_last_lr()[0]:.2e} | "
                    f"toks/s {toks_per_s_global:.0f}"
                    + (f" | grad_norm {gn_val:.2f}" if gn_val is not None else "")
                )
                if dt_fetch_last is not None:
                    _log += f" | fetch {dt_fetch_last*1000.0:.0f}ms"
                if len(_fetch_times) >= 20:
                    try:
                        arr = sorted(_fetch_times)
                        p50 = arr[len(arr)//2]
                        p95 = arr[int(0.95*(len(arr)-1))]
                        _log += f" | fetch_p50 {p50*1000.0:.0f}ms | fetch_p95 {p95*1000.0:.0f}ms"
                    except Exception:
                        pass
                print(_log, flush=True)
                hb_extra = {"loss": log_loss, "toks_per_s": toks_per_s_global}
                if dt_fetch_last is not None:
                    hb_extra["dt_fetch_s"] = float(dt_fetch_last)
                # Fetch p50/p95 over last window
                if len(_fetch_times) >= 20:
                    try:
                        arr = sorted(_fetch_times)
                        p50 = arr[len(arr)//2]
                        p95 = arr[int(0.95*(len(arr)-1))]
                        hb_extra["fetch_p50_ms"] = float(p50*1000.0)
                        hb_extra["fetch_p95_ms"] = float(p95*1000.0)
                    except Exception:
                        pass
                if gn_val is not None:
                    hb_extra["grad_norm"] = gn_val

                # Optional auxiliary NSA stats (disabled by default in smokes)
                if not disable_aux_stats:
                    try:
                        if hasattr(model, "module"):
                            first_block = model.module.blocks[0] if model.module.blocks else None
                        else:
                            first_block = model.blocks[0] if model.blocks else None
                        if first_block and hasattr(first_block, "attn"):
                            gate_stats = first_block.attn.get_gate_stats()
                            if gate_stats:
                                hb_extra.update(
                                    {
                                        "gate_entropy_mean": gate_stats["entropy_mean"],
                                        "gate_entropy_min": gate_stats["entropy_min"],
                                        "gate_max_gate": gate_stats["max_gate_max"],
                                        "gate_collapse_frac": gate_stats["collapse_fraction"],
                                        "gate_branch_shares": gate_stats["branch_shares"],
                                    }
                                )
                            fb = (
                                first_block.attn.get_fallback_counters()
                                if hasattr(first_block.attn, "get_fallback_counters")
                                else {}
                            )
                            if fb:
                                hb_extra.update({f"fb_{k}": int(v) for k, v in fb.items()})
                                if not csv_disable:
                                    fc_path = Path(cfg.train.out_dir) / "fallback_counters.csv"
                                    if not fc_path.exists():
                                        fc_path.write_text(
                                            "step,selection_triton_fails,selection_cuda_fails,selection_pack_fails,selection_mask_fails,compressed_fa2_fails,sliding_fa2_fails,total_fallbacks\n"
                                        )
                                    with open(fc_path, "a") as fcf:
                                        fcf.write(
                                            f"{step},{int(fb.get('selection_triton_fails', 0))},{int(fb.get('selection_cuda_fails', 0))},{int(fb.get('selection_pack_fails', 0))},{int(fb.get('selection_mask_fails', 0))},{int(fb.get('compressed_fa2_fails', 0))},{int(fb.get('sliding_fa2_fails', 0))},{int(fb.get('total_fallbacks', 0))}\n"
                                        )
                    except Exception as e:
                        if step <= 10:
                            print(f"[warn] Gate/fallback stats extraction failed: {e}", flush=True)
                    try:
                        if hasattr(model, "module"):
                            first_block = model.module.blocks[0] if model.module.blocks else None
                        else:
                            first_block = model.blocks[0] if model.blocks else None
                        if (
                            first_block
                            and hasattr(first_block, "attn")
                            and hasattr(first_block.attn, "get_selection_stats")
                        ):
                            sel_stats = first_block.attn.get_selection_stats()
                            if sel_stats:
                                hb_extra.update(
                                    {
                                        "sel_k_mean": sel_stats.get("k_mean"),
                                        "sel_k_max": sel_stats.get("k_max"),
                                        "sel_rows": sel_stats.get("rows"),
                                        "sel_pct_at_max": sel_stats.get("pct_at_max"),
                                    }
                                )
                                if not csv_disable:
                                    ks_path = Path(cfg.train.out_dir) / "k_stats.csv"
                                    if not ks_path.exists():
                                        with open(ks_path, "w") as kf:
                                            kf.write("step,k_mean,k_max,rows,pct_at_max\n")
                                    with open(ks_path, "a") as kf:
                                        kf.write(
                                            f"{step},{sel_stats.get('k_mean', 0.0):.4f},{int(sel_stats.get('k_max', 0))},{int(sel_stats.get('rows', 0))},{sel_stats.get('pct_at_max', 0.0):.4f}\n"
                                        )
                    except Exception as e:
                        if step <= 5:
                            print(f"[warn] k-stats logging failed: {e}")
                hb.write(step, "progress", hb_extra)
                # End-of-step heartbeat to localize stalls between iterations
                try:
                    hb.write(step, "step_end", {"phase": "end"})
                except Exception:
                    pass
                if not csv_disable:
                    (Path(cfg.train.out_dir) / "training.csv").parent.mkdir(
                        parents=True, exist_ok=True
                    )
                    with open(Path(cfg.train.out_dir) / "training.csv", "a") as tf:
                        tf.write(
                            f"{step},{log_loss:.6f},{scheduler.get_last_lr()[0]:.6e},{toks_per_s_global:.0f}\n"
                        )
                if tb_writer is not None and not tb_disable:
                    try:
                        tb_writer.add_scalar("train/loss", log_loss, step)
                        tb_writer.add_scalar("train/toks_per_s", toks_per_s_global, step)
                        tb_writer.add_scalar("train/lr", scheduler.get_last_lr()[0], step)
                    except Exception:
                        pass
            last_log_time = now
            last_log_tokens = tokens_total
            maybe_eval(step)

            # Memory dumps (rank 0): after step 1 and optionally every N steps via NSA_MEM_DUMP_EVERY
            if rank == 0:
                try:
                    if step == 1:
                        _dump_mem(out_dir, "step1")
                        mb = _optimizer_state_mb(opt)
                        (out_dir / "opt_state_mb.txt").write_text(f"{mb:.2f}\n")
                    dump_every = int(os.getenv("NSA_MEM_DUMP_EVERY", "0") or 0)
                    if dump_every and (step % dump_every == 0):
                        _dump_mem(out_dir, f"step{step}")
                except Exception:
                    pass

        if save_every and (step % save_every == 0) and rank == 0:
            try:
                state = {
                    "state_dict": (
                        model.module.state_dict()
                        if hasattr(model, "module")
                        else model.state_dict()
                    ),
                    "cfg": OmegaConf.to_container(cfg, resolve=True),
                    "step": step,
                }
                pth = Path(cfg.train.out_dir) / f"checkpoint_step{step}.pt"
                torch.save(state, str(pth))
            except Exception:
                pass

    # Save artifacts
    meta = {
        "device": str(device),
        "dtype": str(dtype),
        "steps": steps,
        "seq_len": S,
        "batch_global": B_global,
        "lr": lr,
        "loss_first": float(losses[0]) if losses else None,
        "loss_last": float(losses[-1]) if losses else None,
    }
    if rank == 0:
        with open(Path(cfg.train.out_dir) / "metrics.json", "w") as f:
            json.dump(meta, f, indent=2)
        try:
            state = {
                "state_dict": (
                    model.module.state_dict() if hasattr(model, "module") else model.state_dict()
                ),
                "cfg": OmegaConf.to_container(cfg, resolve=True),
            }
            out_path = Path(cli_args.save)
            out_path.parent.mkdir(parents=True, exist_ok=True)
            torch.save(state, str(out_path))
        except Exception:
            pass
        print(json.dumps(meta, indent=2), flush=True)
        try:
            if tb_writer is not None:
                tb_writer.flush()
                tb_writer.close()
        except Exception:
            pass

    if ddp and torch.distributed.is_initialized():
        torch.distributed.barrier()
        torch.distributed.destroy_process_group()


if __name__ == "__main__":
    main()<|MERGE_RESOLUTION|>--- conflicted
+++ resolved
@@ -1,7 +1,7 @@
 #!/usr/bin/env python3
 import argparse
+import json
 import contextlib
-import json
 import os
 import signal
 import sys
@@ -10,13 +10,9 @@
 import traceback
 from datetime import datetime
 from pathlib import Path
-<<<<<<< HEAD
-from typing import Any, Dict, List, Optional, Tuple, Union
-=======
 from typing import Optional, Union, Dict, Any
 import queue
 import collections
->>>>>>> 4a7b542a
 
 import torch
 import torch.nn as nn
@@ -50,12 +46,11 @@
     ):
         super().__init__()
         from nsa.model.llama_block_nsa import RMSNorm
-
         self.embed = nn.Embedding(vocab, dim)
         self.grad_checkpointing = bool(grad_checkpointing)
         # Optional: restrict checkpointing to a layer range via env (e.g., "1:6")
         gc_rng_env = os.getenv("NSA_GC_RANGE", "").strip()
-        self._gc_range: Optional[Tuple[int, int]] = None
+        self._gc_range: tuple[int, int] | None = None
         if gc_rng_env:
             try:
                 parts = gc_rng_env.split(":")
@@ -98,10 +93,9 @@
                     use_ckpt = True
                 else:
                     a, b = self._gc_range
-                    use_ckpt = i >= a and i < b
+                    use_ckpt = (i >= a and i < b)
             if use_ckpt:
                 import torch.utils.checkpoint as _ckpt
-
                 _ckpt_reentrant = os.getenv("NSA_GC_REENTRANT", "0").lower() in ("1", "true", "yes")
                 if _ckpt_reentrant:
                     x = _ckpt.checkpoint(
@@ -142,11 +136,7 @@
             "torch": torch.__version__,
             "cuda_available": torch.cuda.is_available(),
             "cuda_device_count": torch.cuda.device_count(),
-            "env": {
-                k: v
-                for k, v in os.environ.items()
-                if k.startswith("NSA_") or k in ("WORLD_SIZE", "RANK", "LOCAL_RANK", "CONFIG")
-            },
+            "env": {k: v for k, v in os.environ.items() if k.startswith("NSA_") or k in ("WORLD_SIZE", "RANK", "LOCAL_RANK", "CONFIG")},
         }
         if torch.cuda.is_available():
             try:
@@ -161,15 +151,11 @@
             json.dump(info, f, indent=2)
         # Best-effort constraints snapshot for reproducibility
         try:
-            import shlex  # noqa: F401
-            import subprocess
-
+            import subprocess, shlex  # noqa: F401
             env_dir = out_dir / ".." / "env"
             env_dir = env_dir.resolve()
             env_dir.mkdir(parents=True, exist_ok=True)
-            cons = subprocess.check_output(
-                [sys.executable, "-m", "pip", "freeze"], text=True, timeout=20
-            )
+            cons = subprocess.check_output([sys.executable, "-m", "pip", "freeze"], text=True, timeout=20)
             with open(env_dir / "constraints.txt", "w") as cf:
                 cf.write(cons)
         except Exception:
@@ -232,7 +218,6 @@
                         f.write("".join(traceback.format_stack(stack)))
         except Exception:
             pass
-
     try:
         signal.signal(signal.SIGUSR1, dump_stack)
         signal.signal(signal.SIGTERM, dump_stack)
@@ -251,13 +236,9 @@
     flash_only = os.getenv("NSA_SDPA_FLASH_ONLY", "0").lower() in ("1", "true", "yes")
     no_flash = os.getenv("NSA_SDPA_NO_FLASH", "0").lower() in ("1", "true", "yes")
     if flash_only:
-        return torch.backends.cuda.sdp_kernel(
-            enable_flash=True, enable_mem_efficient=False, enable_math=False
-        )
+        return torch.backends.cuda.sdp_kernel(enable_flash=True, enable_mem_efficient=False, enable_math=False)
     if no_flash:
-        return torch.backends.cuda.sdp_kernel(
-            enable_flash=False, enable_mem_efficient=True, enable_math=True
-        )
+        return torch.backends.cuda.sdp_kernel(enable_flash=False, enable_mem_efficient=True, enable_math=True)
     return contextlib.nullcontext()
 
 
@@ -298,47 +279,14 @@
         choices=["synthetic", "fineweb_edu", "fineweb_edu_local"],
         help="Training data source",
     )
-    cli.add_argument(
-        "--save",
-        type=str,
-        default="artifacts/train_showcase/model.pt",
-        help="Path to save final weights+config (torch.save)",
-    )
-    cli.add_argument(
-        "--ddp",
-        type=int,
-        default=-1,
-        help="Force DDP (1) or single process (0); -1=auto by WORLD_SIZE",
-    )
-    cli.add_argument(
-        "--resume", type=str, default="", help="Checkpoint path to resume from (optional)"
-    )
-    cli.add_argument(
-        "--loader-timeout",
-        type=float,
-        default=60.0,
-        help="Timeout seconds for initial dataset batch fetch",
-    )
-    cli.add_argument(
-        "--fwe-report-docs",
-        type=int,
-        default=1000,
-        help="FineWeb‑Edu progress print frequency (docs)",
-    )
-    cli.add_argument(
-        "--synthetic-on-fail",
-        action="store_true",
-        help="Fallback to synthetic if FineWeb‑Edu stalls",
-    )
-    cli.add_argument(
-        "--local-path",
-        type=str,
-        default="",
-        help="Path for --dataset fineweb_edu_local (text or JSONL)",
-    )
-    cli.add_argument(
-        "--steps", type=int, default=None, help="Override training steps for quick traces"
-    )
+    cli.add_argument("--save", type=str, default="artifacts/train_showcase/model.pt", help="Path to save final weights+config (torch.save)")
+    cli.add_argument("--ddp", type=int, default=-1, help="Force DDP (1) or single process (0); -1=auto by WORLD_SIZE")
+    cli.add_argument("--resume", type=str, default="", help="Checkpoint path to resume from (optional)")
+    cli.add_argument("--loader-timeout", type=float, default=60.0, help="Timeout seconds for initial dataset batch fetch")
+    cli.add_argument("--fwe-report-docs", type=int, default=1000, help="FineWeb‑Edu progress print frequency (docs)")
+    cli.add_argument("--synthetic-on-fail", action="store_true", help="Fallback to synthetic if FineWeb‑Edu stalls")
+    cli.add_argument("--local-path", type=str, default="", help="Path for --dataset fineweb_edu_local (text or JSONL)")
+    cli.add_argument("--steps", type=int, default=None, help="Override training steps for quick traces")
     cli_args, _ = cli.parse_known_args()
     cfg_path = os.environ.get("CONFIG", "configs/train_showcase.yaml")
     print(f"[boot] loading config {cfg_path}", flush=True)
@@ -348,7 +296,6 @@
     # Environment guard (best-effort)
     try:
         from scripts._env_guard import configure_env  # type: ignore
-
         rep = configure_env(str(cfg.runtime.precision))
         if not rep.ok:
             print(f"[env-guard] {rep.reason}")
@@ -377,15 +324,6 @@
     env_ws = int(os.environ.get("WORLD_SIZE", "1"))
     ddp = (env_ws > 1) if want_ddp < 0 else bool(want_ddp)
     local_rank = int(os.environ.get("LOCAL_RANK", os.environ.get("RANK", "0")))
-<<<<<<< HEAD
-    if ddp and torch.distributed.is_available() and not torch.distributed.is_initialized():
-        torch.distributed.init_process_group(backend=os.environ.get("TORCH_BACKEND", "nccl"))
-    world_size = (
-        torch.distributed.get_world_size() if (ddp and torch.distributed.is_initialized()) else 1
-    )
-    rank = torch.distributed.get_rank() if (ddp and torch.distributed.is_initialized()) else 0
-=======
->>>>>>> 4a7b542a
 
     # Device
     device = torch.device("cpu")
@@ -430,23 +368,15 @@
     data_cfg = cfg.get("data", {}) if hasattr(cfg, "get") else {}
     use_bpe = False
     vocab = 256
-    if (
-        str(cli_args.dataset).lower() == "fineweb_edu"
-        and str(data_cfg.get("tokenizer", "byte")).lower() == "gpt2"
-    ):
+    if str(cli_args.dataset).lower() == "fineweb_edu" and str(data_cfg.get("tokenizer", "byte")).lower() == "gpt2":
         try:
             from transformers import GPT2Tokenizer  # type: ignore
-
             tok = GPT2Tokenizer.from_pretrained("gpt2")
             vocab = int(tok.vocab_size)
             use_bpe = True
         except Exception as e:
-            raise RuntimeError(
-                "GPT-2 tokenizer requested but transformers not available. Install transformers or switch tokenizer to 'byte'."
-            ) from e
-    print(
-        f"[train] dataset={cli_args.dataset} tokenizer={'gpt2' if use_bpe else 'byte'}", flush=True
-    )
+            raise RuntimeError("GPT-2 tokenizer requested but transformers not available. Install transformers or switch tokenizer to 'byte'.") from e
+    print(f"[train] dataset={cli_args.dataset} tokenizer={'gpt2' if use_bpe else 'byte'}", flush=True)
 
     model = TinyLM(
         vocab=vocab,
@@ -537,10 +467,7 @@
             except Exception:
                 pass
     if rank == 0:
-        print(
-            f"[train] gradient_checkpointing={'on' if getattr(model, 'grad_checkpointing', False) else 'off'}",
-            flush=True,
-        )
+        print(f"[train] gradient_checkpointing={'on' if getattr(model, 'grad_checkpointing', False) else 'off'}", flush=True)
         if os.getenv("NSA_SDPA_FLASH_ONLY"):
             print("[train] SDPA routing: flash-only enabled", flush=True)
         if os.getenv("NSA_SDPA_NO_FLASH"):
@@ -566,9 +493,7 @@
                 lines.append(f"BUFFER {name} {dt} {b.shape}")
             # Summary
             total = sum(dcounts.values()) or 1
-            summary = ["# DTYPE SUMMARY (elements)"] + [
-                f"{k}: {v} ({v / total:.2%})" for k, v in sorted(dcounts.items())
-            ]
+            summary = ["# DTYPE SUMMARY (elements)"] + [f"{k}: {v} ({v/total:.2%})" for k, v in sorted(dcounts.items())]
             out = out_dir / "dtypes_report.txt"
             out_dir.mkdir(parents=True, exist_ok=True)
             with open(out, "w") as f:
@@ -576,7 +501,6 @@
                 f.write("\n".join(lines))
         except Exception as e:
             print(f"[warn] dtype audit failed: {e}")
-
     # TensorBoard writer (rank 0) with optional disable
     tb_writer = None
     tb_disable = os.getenv("NSA_TB_DISABLE", "0").lower() in ("1", "true", "yes")
@@ -590,24 +514,20 @@
             print(f"[train] tensorboard init failed: {e}")
     if ddp and world_size > 1:
         from torch.nn.parallel import DistributedDataParallel as DDP
-
         # Optional safe-mode for DDP to avoid kernel/backward edge-cases
         ddp_safe = os.getenv("NSA_DDP_SAFE_MODE", "0").lower() in ("1", "true", "yes")
-
         # DDP kwargs with env overrides for performance tuning
         def _env_bool(name: str, default: bool) -> bool:
             v = os.getenv(name)
             if v is None:
                 return default
             return v.lower() in ("1", "true", "yes")
-
         def _env_int(name: str, default: int) -> int:
             try:
                 v = os.getenv(name)
                 return int(v) if v is not None and v.strip() != "" else default
             except Exception:
                 return default
-
         ddp_kwargs = {
             "device_ids": [device.index] if device.type == "cuda" else None,
             # Prefer static graphs and avoid unused-parameter scans by default
@@ -642,24 +562,14 @@
             # Reduce gradient coupling from gates in DDP
             os.environ.setdefault("NSA_STOPGRAD_GATES", "1")
             if rank == 0:
-                print(
-                    "[ddp-safe] Enabled conservative DDP+NSA settings (gather selection, stopgrad gates)",
-                    flush=True,
-                )
+                print("[ddp-safe] Enabled conservative DDP+NSA settings (gather selection, stopgrad gates)", flush=True)
         model = DDP(model, **ddp_kwargs)
         # Optional: gradient compression hook to reduce PCIe bandwidth
         try:
-            from torch.distributed.algorithms.ddp_comm_hooks import (
-                default as ddp_hooks,  # type: ignore
-            )
-
+            from torch.distributed.algorithms.ddp_comm_hooks import default as ddp_hooks  # type: ignore
             _compress = os.getenv("NSA_DDP_COMPRESS", "bf16").strip().lower()
             if _compress in ("bf16", "fp16"):
-                hook = (
-                    ddp_hooks.bf16_compress_hook
-                    if _compress == "bf16"
-                    else ddp_hooks.fp16_compress_hook
-                )
+                hook = ddp_hooks.bf16_compress_hook if _compress == "bf16" else ddp_hooks.fp16_compress_hook
                 model.register_comm_hook(state=None, hook=hook)
                 if rank == 0:
                     print(f"[ddp] gradient compression enabled: {_compress}", flush=True)
@@ -680,10 +590,7 @@
             def _logging_allreduce(state, bucket):  # type: ignore
                 try:
                     t = bucket.get_tensor()
-                    print(
-                        f"[DDP] rank={_dist.get_rank()} bucket_elems={t.numel()} dtype={t.dtype}",
-                        flush=True,
-                    )
+                    print(f"[DDP] rank={_dist.get_rank()} bucket_elems={t.numel()} dtype={t.dtype}", flush=True)
                 except Exception:
                     pass
                 fut = _dist.all_reduce(bucket.get_tensor(), async_op=True).get_future()
@@ -744,18 +651,11 @@
         if acc_env is not None and acc_env.strip() != "":
             accum = int(acc_env)
             if rank == 0:
-                print(
-                    f"[train] overriding accumulate_grad_batches via NSA_ACCUM={accum}", flush=True
-                )
+                print(f"[train] overriding accumulate_grad_batches via NSA_ACCUM={accum}", flush=True)
     except Exception:
         pass
     warmup = int(cfg.train.get("warmup_steps", 0))
 
-<<<<<<< HEAD
-    opt = optim.AdamW(
-        model.parameters(), lr=lr, weight_decay=float(cfg.train.get("weight_decay", 0.0))
-    )
-=======
     # Optimizer: optionally enable fused AdamW when supported (opt-in via env)
     use_fused_opt = os.getenv("NSA_OPT_FUSED", "0").lower() in ("1", "true", "yes")
     opt = None
@@ -773,33 +673,29 @@
         opt = optim.AdamW(model.parameters(), lr=lr, weight_decay=float(cfg.train.get("weight_decay", 0.0)))
         if rank == 0 and use_fused_opt and use_cuda:
             print("[opt] fused AdamW not supported; using standard AdamW", flush=True)
->>>>>>> 4a7b542a
     total_steps = steps
-
     def lr_lambda(step):
         if warmup > 0 and step < warmup:
             return float(step + 1) / float(max(1, warmup))
         import math
-
         progress = float(step - warmup) / float(max(1, total_steps - warmup))
         progress = min(1.0, max(0.0, progress))
         # Correct cosine schedule without floor
         return 0.5 * (1.0 + math.cos(math.pi * progress))
-
     scheduler = optim.lr_scheduler.LambdaLR(opt, lr_lambda)
     loss_fn = nn.CrossEntropyLoss()
 
     # Optional dataset wiring
-    use_fwe = str(cli_args.dataset).lower() == "fineweb_edu"
-    use_fwe_local = str(cli_args.dataset).lower() == "fineweb_edu_local"
+    use_fwe = (str(cli_args.dataset).lower() == "fineweb_edu")
+    use_fwe_local = (str(cli_args.dataset).lower() == "fineweb_edu_local")
     hb = Heartbeat(out_dir, rank)
     hb.write(0, "boot", {"phase": "start"})
 
     # --- Optional tracing: per-parameter grad arrival & module backward ---
     trace_grads = os.getenv("NSA_TRACE_GRADS", "0").lower() in ("1", "true", "yes")
     trace_mod_bwd = os.getenv("NSA_TRACE_MODULE_BWD", "0").lower() in ("1", "true", "yes")
-    grad_seen: Dict[str, Tuple[torch.Size, bool]] = {}
-    mod_bwd_seen: Dict[int, str] = {}
+    grad_seen: dict[str, tuple[torch.Size, bool]] = {}
+    mod_bwd_seen: dict[int, str] = {}
 
     def _register_grad_tracer():
         nonlocal grad_seen
@@ -809,17 +705,14 @@
             tgt = model.module if hasattr(model, "module") else model
             for n, p in tgt.named_parameters():
                 if p.requires_grad:
-
                     def _mk(nm):
                         def _h(g):
                             try:
                                 grad_seen[nm] = (g.shape, bool(torch.isnan(g).any().item()))
                             except Exception:
-                                grad_seen[nm] = (getattr(g, "shape", torch.Size([])), False)
+                                grad_seen[nm] = (getattr(g, 'shape', torch.Size([])), False)
                             return g
-
                         return _h
-
                     try:
                         p.register_hook(_mk(n))
                     except Exception:
@@ -835,9 +728,7 @@
             if not trace_grads or rank != 0:
                 return
             tgt = model.module if hasattr(model, "module") else model
-            missing = [
-                n for n, p in tgt.named_parameters() if p.requires_grad and n not in grad_seen
-            ]
+            missing = [n for n, p in tgt.named_parameters() if p.requires_grad and n not in grad_seen]
             print(f"[GRAD-TRACE] {tag} arrived={len(grad_seen)} missing={len(missing)}", flush=True)
             for n in missing[:50]:
                 print(f"  - MISSING: {n}", flush=True)
@@ -849,13 +740,11 @@
             if not trace_mod_bwd:
                 return
             tgt = model.module if hasattr(model, "module") else model
-
             def _bwd_hook(mod, grad_in, grad_out):
                 try:
                     mod_bwd_seen[id(mod)] = mod.__class__.__name__
                 except Exception:
                     pass
-
             for m in tgt.modules():
                 try:
                     m.register_full_backward_hook(_bwd_hook)
@@ -874,31 +763,6 @@
     halt_path = out_dir / ".HALT"
     if use_fwe:
         try:
-<<<<<<< HEAD
-            from nsa.data_pipeline import Shard, fineweb_stream_batches  # type: ignore
-        except Exception as e:
-            raise RuntimeError(
-                "FineWeb‑Edu pipeline missing; ensure repository is intact and optional deps installed (datasets)"
-            ) from e
-        if use_bpe:
-            from transformers import GPT2Tokenizer  # type: ignore
-
-            tok = GPT2Tokenizer.from_pretrained("gpt2")
-
-            def encode_bytes(s: str):
-                tokens = tok.encode(s)
-                if len(tokens) > S - 1:
-                    tokens = tokens[: S - 1]
-                return tokens
-        else:
-
-            def encode_bytes(s: str):
-                tokens = list(s.encode("utf-8", errors="ignore"))
-                if len(tokens) > S - 1:
-                    tokens = tokens[: S - 1]
-                return tokens
-
-=======
             from nsa.data_pipeline import fineweb_stream_batches, fineweb_stream_batches_batched, Shard  # type: ignore
         except Exception as e:
             raise RuntimeError("FineWeb‑Edu pipeline missing; ensure repository is intact and optional deps installed (datasets)") from e
@@ -933,43 +797,10 @@
                     ids = list(t.encode("utf-8", errors="ignore"))
                     out.append(ids[: S - 1] if len(ids) > (S - 1) else ids)
                 return out
->>>>>>> 4a7b542a
         os.environ["NSA_FWE_REPORT_DOCS"] = str(int(cli_args.fwe_report_docs))
         print("[train] streaming FineWeb‑Edu via datasets (sharded)", flush=True)
         if world_size > 1:
             shard = Shard(mod=world_size, rem=rank)
-<<<<<<< HEAD
-            fwe_train = fineweb_stream_batches(
-                encode=encode_bytes,
-                seq_len=S,
-                batch_size=B_global,
-                shard=shard,
-                report_docs=int(cli_args.fwe_report_docs),
-            )
-            fwe_val = fineweb_stream_batches(
-                encode=encode_bytes,
-                seq_len=S,
-                batch_size=B_global,
-                shard=shard,
-                report_docs=int(cli_args.fwe_report_docs),
-            )
-        else:
-            # Use a simple modulo split to simulate train/val separation
-            fwe_train = fineweb_stream_batches(
-                encode=encode_bytes,
-                seq_len=S,
-                batch_size=B_global,
-                shard=Shard(mod=100, rem=1),
-                report_docs=int(cli_args.fwe_report_docs),
-            )
-            fwe_val = fineweb_stream_batches(
-                encode=encode_bytes,
-                seq_len=S,
-                batch_size=B_global,
-                shard=Shard(mod=100, rem=0),
-                report_docs=int(cli_args.fwe_report_docs),
-            )
-=======
             _doc_batch = int(os.getenv("NSA_FWE_DOC_BATCH", "64"))
             if _doc_batch > 1:
                 fwe_train = fineweb_stream_batches_batched(encode_batch=encode_batch, seq_len=S, batch_size=B_global, shard=shard, report_docs=int(cli_args.fwe_report_docs), doc_batch=_doc_batch)
@@ -991,7 +822,6 @@
             else:
                 fwe_train = fineweb_stream_batches(encode=encode_one, seq_len=S, batch_size=B_global, shard=shard_train, report_docs=int(cli_args.fwe_report_docs))
                 fwe_val = fineweb_stream_batches(encode=encode_one, seq_len=S, batch_size=B_global, shard=shard_val, report_docs=int(cli_args.fwe_report_docs))
->>>>>>> 4a7b542a
 
         # Smoke test: try to fetch one batch with timeout to detect stalls early
         def _pull_one_batch(result_box: Dict[str, Any]) -> None:
@@ -1012,10 +842,7 @@
         t.start()
         t.join(timeout=float(cli_args.loader_timeout))
         if not box.get("ok", False):
-            msg = box.get(
-                "err",
-                f"timeout waiting for first FineWeb‑Edu batch (≥{cli_args.loader_timeout:.0f}s)",
-            )
+            msg = box.get("err", f"timeout waiting for first FineWeb‑Edu batch (≥{cli_args.loader_timeout:.0f}s)")
             print(f"[error] FineWeb‑Edu loader failed: {msg}", flush=True)
             hb.write(0, "fineweb_loader_error", {"error": msg})
             if cli_args.synthetic_on_fail:
@@ -1024,24 +851,20 @@
             else:
                 raise RuntimeError(f"FineWeb‑Edu loader stall: {msg}")
         else:
-            print(
-                f"[train] first FineWeb‑Edu batch fetched in {box.get('dt', 0.0):.2f}s", flush=True
-            )
+            print(f"[train] first FineWeb‑Edu batch fetched in {box.get('dt', 0.0):.2f}s", flush=True)
             hb.write(0, "fineweb_loader_ready", {"dt": box.get("dt", 0.0)})
             # Put back the consumed batch for training by prepending
             # Re-create an iterator that yields the consumed batch first, then the original iterator
             first_batch = box["batch"]
-
             def _chain_batches(first, iterator):
                 yield first
                 yield from iterator
-
             fwe_train = _chain_batches(first_batch, fwe_train)
         # Optional prefetch of pinned CPU tensors
         _prefetch = os.getenv("NSA_FWE_PREFETCH", "1").lower() in ("1", "true", "yes")
         _qsize = int(os.getenv("NSA_FWE_Q", "4"))
         def _prefetch_iter(it, device):
-            q: "queue.Queue[Optional[torch.Tensor]]" = queue.Queue(maxsize=max(1, _qsize))
+            q: queue.Queue = queue.Queue(maxsize=max(1, _qsize))
             SENTINEL = object()
             def _worker():
                 try:
@@ -1078,24 +901,19 @@
         # Build encoder (same semantics as above)
         if use_bpe:
             from transformers import GPT2Tokenizer  # type: ignore
-
             tok = GPT2Tokenizer.from_pretrained("gpt2")
-
             def encode_bytes(s: str):
                 tokens = tok.encode(s)
                 if len(tokens) > S - 1:
                     tokens = tokens[: S - 1]
                 return tokens
         else:
-
             def encode_bytes(s: str):
                 tokens = list(s.encode("utf-8", errors="ignore"))
                 if len(tokens) > S - 1:
                     tokens = tokens[: S - 1]
                 return tokens
-
         from nsa.data_pipeline import local_jsonl_or_txt_batches  # type: ignore
-
         fwe_train = local_jsonl_or_txt_batches(pth, encode_bytes, S, B_global)
         fwe_val = local_jsonl_or_txt_batches(pth, encode_bytes, S, B_global)
 
@@ -1132,9 +950,7 @@
                 dump_path = out_dir / f"watchdog_stackdump_{int(time.time())}.txt"
                 try:
                     with open(dump_path, "w") as f:
-                        f.write(
-                            f"Watchdog at {datetime.utcnow().isoformat()}Z; last_heartbeat={last}\n"
-                        )
+                        f.write(f"Watchdog at {datetime.utcnow().isoformat()}Z; last_heartbeat={last}\n")
                         for th in threading.enumerate():
                             f.write(f"\n--- Thread: {th.name} ({getattr(th, 'ident', None)}) ---\n")
                             stack = sys._current_frames().get(getattr(th, "ident", None))
@@ -1145,11 +961,7 @@
                             try:
                                 f.write("\n\n--- GRAD TRACE (watchdog) ---\n")
                                 tgt = model.module if hasattr(model, "module") else model
-                                missing = [
-                                    n
-                                    for n, p in tgt.named_parameters()
-                                    if p.requires_grad and n not in grad_seen
-                                ]
+                                missing = [n for n, p in tgt.named_parameters() if p.requires_grad and n not in grad_seen]
                                 for n in missing:
                                     f.write(f"MISSING: {n}\n")
                             except Exception:
@@ -1165,7 +977,6 @@
                 except Exception:
                     pass
                 hb.write(0, "watchdog_dump", {"path": str(dump_path)})
-
     threading.Thread(target=_watchdog, daemon=True).start()
 
     # Eval helper
@@ -1178,22 +989,7 @@
                 if use_fwe:
                     # Per-rank sharded iterator already returns a full per-rank batch
                     batch = next(fwe_val)
-<<<<<<< HEAD
-                    if world_size > 1:
-                        start = sum(
-                            [
-                                B_global // world_size + (1 if r < (B_global % world_size) else 0)
-                                for r in range(rank)
-                            ]
-                        )
-                        count = B_local
-                        sub = [batch[i] for i in range(start, start + count)] if count > 0 else []
-                        xv = torch.tensor(sub, dtype=torch.long, device=device)
-                    else:
-                        xv = torch.tensor(batch, dtype=torch.long, device=device)
-=======
                     xv = torch.tensor(batch, dtype=torch.long, device=device)
->>>>>>> 4a7b542a
                     yv = xv[:, 1:].contiguous()
                 else:
                     xv = torch.randint(low=0, high=vocab, size=(B_local, S), device=device)
@@ -1209,7 +1005,6 @@
                 torch.distributed.all_reduce(t, op=torch.distributed.ReduceOp.AVG)
                 val_loss = float(t.item())
             import math as _m
-
             ppl = float(_m.exp(val_loss))
             if rank == 0:
                 (Path(cfg.train.out_dir) / "val.csv").parent.mkdir(parents=True, exist_ok=True)
@@ -1244,25 +1039,12 @@
             try:
                 _t0_fetch = time.time()
                 batch = next(fwe_train)
-<<<<<<< HEAD
-                if world_size > 1:
-                    start = sum(
-                        [
-                            B_global // world_size + (1 if r < (B_global % world_size) else 0)
-                            for r in range(rank)
-                        ]
-                    )
-                    count = B_local
-                    sub = [batch[i] for i in range(start, start + count)] if count > 0 else []
-                    x = torch.tensor(sub, dtype=torch.long, device=device)
-=======
                 # Pinned CPU tensor path (from prefetcher) or Python list fallback
                 if isinstance(batch, torch.Tensor):
                     if device.type == "cuda":
                         x = batch.to(device, non_blocking=True)
                     else:
                         x = batch
->>>>>>> 4a7b542a
                 else:
                     if device.type == "cuda":
                         cpu = torch.as_tensor(batch, dtype=torch.long)
@@ -1291,10 +1073,8 @@
         # CRITICAL: Validate input tensor shape before model forward pass
         expected_shape = (B_local, S)
         if x.shape != expected_shape:
-            raise ValueError(
-                f"Input tensor shape mismatch: got {x.shape}, expected {expected_shape}"
-            )
-
+            raise ValueError(f"Input tensor shape mismatch: got {x.shape}, expected {expected_shape}")
+        
         if rank == 0 and step <= 5:  # Log first few steps for debugging
             print(f"[debug] step {step}: input shape {x.shape}, seq_len {S}", flush=True)
 
@@ -1316,13 +1096,9 @@
         logits_trim = logits[:, :-1, :].contiguous()
         if use_amp and amp_dtype is not None:
             with torch.cuda.amp.autocast(dtype=amp_dtype):
-                raw_loss = loss_fn(
-                    logits_trim.view(B_local * (S - 1), vocab), y.view(B_local * (S - 1))
-                )
+                raw_loss = loss_fn(logits_trim.view(B_local * (S - 1), vocab), y.view(B_local * (S - 1)))
         else:
-            raw_loss = loss_fn(
-                logits_trim.view(B_local * (S - 1), vocab), y.view(B_local * (S - 1))
-            )
+            raw_loss = loss_fn(logits_trim.view(B_local * (S - 1), vocab), y.view(B_local * (S - 1)))
         loss = raw_loss / max(1, accum)
         # Early abort on NaN/Inf — coherently across all ranks to avoid DDP hangs
         stop_local = 1 if (not torch.isfinite(loss)) else 0
@@ -1371,9 +1147,7 @@
                     scaler.unscale_(opt)
                 except Exception:
                     pass
-            torch.nn.utils.clip_grad_norm_(
-                model.parameters(), float(cfg.train.get("grad_clip", 1.0))
-            )
+            torch.nn.utils.clip_grad_norm_(model.parameters(), float(cfg.train.get("grad_clip", 1.0)))
             if scaler is not None:
                 scaler.step(opt)
                 scaler.update()
@@ -1389,7 +1163,7 @@
 
         losses.append(loss.detach().float().item())
         # Throughput accounting (effective tokens for next-token loss = S-1)
-        tokens_total += B_local * max(0, S - 1)
+        tokens_total += (B_local * max(0, S - 1))
         if step % int(cfg.train.log_every) == 0 or step == 1:
             cur_loss = float(loss.item() * max(1, accum))
             log_loss = cur_loss
@@ -1417,11 +1191,7 @@
                 try:
                     if os.getenv("NSA_LOG_GRAD_NORM", "0").lower() in ("1", "true", "yes"):
                         total = 0.0
-                        for p in (
-                            model.module.parameters()
-                            if hasattr(model, "module")
-                            else model.parameters()
-                        ):
+                        for p in (model.module.parameters() if hasattr(model, "module") else model.parameters()):
                             if p.grad is not None:
                                 # use detach to avoid autograd overhead
                                 g = p.grad.detach()
@@ -1461,31 +1231,25 @@
                         pass
                 if gn_val is not None:
                     hb_extra["grad_norm"] = gn_val
-
+                
                 # Optional auxiliary NSA stats (disabled by default in smokes)
                 if not disable_aux_stats:
                     try:
-                        if hasattr(model, "module"):
+                        if hasattr(model, 'module'):
                             first_block = model.module.blocks[0] if model.module.blocks else None
                         else:
                             first_block = model.blocks[0] if model.blocks else None
-                        if first_block and hasattr(first_block, "attn"):
+                        if first_block and hasattr(first_block, 'attn'):
                             gate_stats = first_block.attn.get_gate_stats()
                             if gate_stats:
-                                hb_extra.update(
-                                    {
-                                        "gate_entropy_mean": gate_stats["entropy_mean"],
-                                        "gate_entropy_min": gate_stats["entropy_min"],
-                                        "gate_max_gate": gate_stats["max_gate_max"],
-                                        "gate_collapse_frac": gate_stats["collapse_fraction"],
-                                        "gate_branch_shares": gate_stats["branch_shares"],
-                                    }
-                                )
-                            fb = (
-                                first_block.attn.get_fallback_counters()
-                                if hasattr(first_block.attn, "get_fallback_counters")
-                                else {}
-                            )
+                                hb_extra.update({
+                                    "gate_entropy_mean": gate_stats["entropy_mean"],
+                                    "gate_entropy_min": gate_stats["entropy_min"],
+                                    "gate_max_gate": gate_stats["max_gate_max"],
+                                    "gate_collapse_frac": gate_stats["collapse_fraction"],
+                                    "gate_branch_shares": gate_stats["branch_shares"],
+                                })
+                            fb = first_block.attn.get_fallback_counters() if hasattr(first_block.attn, 'get_fallback_counters') else {}
                             if fb:
                                 hb_extra.update({f"fb_{k}": int(v) for k, v in fb.items()})
                                 if not csv_disable:
@@ -1496,31 +1260,25 @@
                                         )
                                     with open(fc_path, "a") as fcf:
                                         fcf.write(
-                                            f"{step},{int(fb.get('selection_triton_fails', 0))},{int(fb.get('selection_cuda_fails', 0))},{int(fb.get('selection_pack_fails', 0))},{int(fb.get('selection_mask_fails', 0))},{int(fb.get('compressed_fa2_fails', 0))},{int(fb.get('sliding_fa2_fails', 0))},{int(fb.get('total_fallbacks', 0))}\n"
+                                            f"{step},{int(fb.get('selection_triton_fails',0))},{int(fb.get('selection_cuda_fails',0))},{int(fb.get('selection_pack_fails',0))},{int(fb.get('selection_mask_fails',0))},{int(fb.get('compressed_fa2_fails',0))},{int(fb.get('sliding_fa2_fails',0))},{int(fb.get('total_fallbacks',0))}\n"
                                         )
                     except Exception as e:
                         if step <= 10:
                             print(f"[warn] Gate/fallback stats extraction failed: {e}", flush=True)
                     try:
-                        if hasattr(model, "module"):
+                        if hasattr(model, 'module'):
                             first_block = model.module.blocks[0] if model.module.blocks else None
                         else:
                             first_block = model.blocks[0] if model.blocks else None
-                        if (
-                            first_block
-                            and hasattr(first_block, "attn")
-                            and hasattr(first_block.attn, "get_selection_stats")
-                        ):
+                        if first_block and hasattr(first_block, 'attn') and hasattr(first_block.attn, 'get_selection_stats'):
                             sel_stats = first_block.attn.get_selection_stats()
                             if sel_stats:
-                                hb_extra.update(
-                                    {
-                                        "sel_k_mean": sel_stats.get("k_mean"),
-                                        "sel_k_max": sel_stats.get("k_max"),
-                                        "sel_rows": sel_stats.get("rows"),
-                                        "sel_pct_at_max": sel_stats.get("pct_at_max"),
-                                    }
-                                )
+                                hb_extra.update({
+                                    "sel_k_mean": sel_stats.get("k_mean"),
+                                    "sel_k_max": sel_stats.get("k_max"),
+                                    "sel_rows": sel_stats.get("rows"),
+                                    "sel_pct_at_max": sel_stats.get("pct_at_max"),
+                                })
                                 if not csv_disable:
                                     ks_path = Path(cfg.train.out_dir) / "k_stats.csv"
                                     if not ks_path.exists():
@@ -1540,13 +1298,9 @@
                 except Exception:
                     pass
                 if not csv_disable:
-                    (Path(cfg.train.out_dir) / "training.csv").parent.mkdir(
-                        parents=True, exist_ok=True
-                    )
+                    (Path(cfg.train.out_dir) / "training.csv").parent.mkdir(parents=True, exist_ok=True)
                     with open(Path(cfg.train.out_dir) / "training.csv", "a") as tf:
-                        tf.write(
-                            f"{step},{log_loss:.6f},{scheduler.get_last_lr()[0]:.6e},{toks_per_s_global:.0f}\n"
-                        )
+                        tf.write(f"{step},{log_loss:.6f},{scheduler.get_last_lr()[0]:.6e},{toks_per_s_global:.0f}\n")
                 if tb_writer is not None and not tb_disable:
                     try:
                         tb_writer.add_scalar("train/loss", log_loss, step)
@@ -1574,11 +1328,7 @@
         if save_every and (step % save_every == 0) and rank == 0:
             try:
                 state = {
-                    "state_dict": (
-                        model.module.state_dict()
-                        if hasattr(model, "module")
-                        else model.state_dict()
-                    ),
+                    "state_dict": (model.module.state_dict() if hasattr(model, "module") else model.state_dict()),
                     "cfg": OmegaConf.to_container(cfg, resolve=True),
                     "step": step,
                 }
@@ -1603,9 +1353,7 @@
             json.dump(meta, f, indent=2)
         try:
             state = {
-                "state_dict": (
-                    model.module.state_dict() if hasattr(model, "module") else model.state_dict()
-                ),
+                "state_dict": (model.module.state_dict() if hasattr(model, "module") else model.state_dict()),
                 "cfg": OmegaConf.to_container(cfg, resolve=True),
             }
             out_path = Path(cli_args.save)
