--- conflicted
+++ resolved
@@ -23,7 +23,6 @@
 - Preserve dataset streaming semantics and sharding behavior with `Shard(mod, rem)`.
 - Determinism: unchanged ordering within a shard.
 
-<<<<<<< HEAD
 ## Status
 - [x] Phase 1 toggles wired and documented: `NSA_FWE_DOC_BATCH`, `NSA_FWE_PREFETCH`, `NSA_FWE_Q`, `NSA_FWE_REPORT_DOCS` are consumed in `scripts/train_showcase.py`/`scripts/train_showcase_fsdp.py`; prefetcher uses pinned CPU when available. Launch/runbooks set sane defaults.
 - [x] Instrumentation: Per‑step `dt_fetch_s` and rolling `fetch_p50_ms`/`fetch_p95_ms` emitted to heartbeat; loader readiness event logged with first‑batch latency. Smoke/run scripts consume heartbeat to gate health.
@@ -34,13 +33,9 @@
 - [ ] Rollout: enable Phase 1 toggles in CI/prod defaults and tune per‑node values (doc batch, queue depth).
 
 ## Next Actions
-- Implement Phase 2 warmup in `train_showcase.py` and `train_showcase_fsdp.py` (env flags, optional wait on prefetch queue, heartbeat metrics).
-- Add `scripts/automation/fwe_bootstrap.py` and wire to runbooks; keep remote streaming as primary with local bootstrap opt‑in for strict SLA starts.
 - Run Phase 0 measurements on A100/H100: capture cold/warm first‑batch latencies and steady‑state fetch p95; include heartbeat and console logs under `artifacts/`.
 - Apply Phase 1 toggles in CI and production runbooks; validate no tokens/sec regressions; tune `NSA_FWE_DOC_BATCH`/`NSA_FWE_Q` per node.
 
-=======
->>>>>>> 72246efe
 ## Phase 0 — Baseline & Measurement (No code changes)
 1) Configure caches on fast local storage.
    - `export HF_HOME=/mnt/hf_home`
@@ -132,4 +127,4 @@
 ## Acceptance Summary
 - Cold start: < 5–7s (warm cache), < 10s (cold cache) to first batch.
 - Steady‑state: fetch p95 < 80–100 ms; no tokens/sec regression.
-- Zero training stalls; safe fallbacks on loader timeout.
+- Zero training stalls; safe fallbacks on loader timeout.